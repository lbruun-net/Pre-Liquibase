<?xml version="1.0" encoding="UTF-8"?>
<!--
Copyright 2021 lbruun.net.

Licensed under the Apache License, Version 2.0 (the "License");
you may not use this file except in compliance with the License.
You may obtain a copy of the License at

     http://www.apache.org/licenses/LICENSE-2.0

Unless required by applicable law or agreed to in writing, software
distributed under the License is distributed on an "AS IS" BASIS,
WITHOUT WARRANTIES OR CONDITIONS OF ANY KIND, either express or implied.
See the License for the specific language governing permissions and
limitations under the License.
-->
<project xmlns="http://maven.apache.org/POM/4.0.0" xmlns:xsi="http://www.w3.org/2001/XMLSchema-instance" xsi:schemaLocation="http://maven.apache.org/POM/4.0.0 http://maven.apache.org/xsd/maven-4.0.0.xsd">
    <modelVersion>4.0.0</modelVersion>

    <parent>
        <groupId>net.lbruun.springboot</groupId>
        <artifactId>preliquibase-spring-boot-parent</artifactId>
<<<<<<< HEAD
<<<<<<< Upstream, based on master
        <version>1.2.3-SNAPSHOT</version>
=======
        <version>1.1.2-SNAPSHOT</version>
>>>>>>> a7dced2 Bump Spring Boot => 2.7.0
=======
        <version>1.1.2-SNAPSHOT</version>
>>>>>>> ad8c3883
    </parent>

    <artifactId>preliquibase-spring-boot-autoconfigure</artifactId>
    <packaging>jar</packaging>
    <name>Spring Boot AutoConfiguration :: Pre-Liquibase AutoConfiguration</name>
<<<<<<< HEAD
<<<<<<< Upstream, based on master
=======

>>>>>>> a7dced2 Bump Spring Boot => 2.7.0
=======

>>>>>>> ad8c3883
    <description>Autoconfiguration for Pre-Liquibase</description>

    <dependencies>
        <dependency>
            <groupId>org.springframework.boot</groupId>
            <artifactId>spring-boot-starter-jdbc</artifactId>
            <optional>true</optional>
        </dependency>
        <dependency>
            <groupId>org.springframework.boot</groupId>
            <artifactId>spring-boot-starter-validation</artifactId>
        </dependency>

        <dependency>
            <groupId>org.liquibase</groupId>
            <artifactId>liquibase-core</artifactId>
            <scope>provided</scope>
        </dependency>

        <dependency>
            <groupId>org.springframework.boot</groupId>
            <artifactId>spring-boot-starter-test</artifactId>
            <scope>test</scope>
        </dependency>
        <dependency>
            <groupId>org.hsqldb</groupId>
            <artifactId>hsqldb</artifactId>
            <scope>test</scope>
        </dependency>
<<<<<<< HEAD
<<<<<<< Upstream, based on master
=======

>>>>>>> a7dced2 Bump Spring Boot => 2.7.0
=======

>>>>>>> ad8c3883
    </dependencies>

    <build>
        <plugins>
<<<<<<< HEAD
<<<<<<< Upstream, based on master
=======

>>>>>>> a7dced2 Bump Spring Boot => 2.7.0
=======

>>>>>>> ad8c3883
            <plugin>
                <artifactId>maven-surefire-plugin</artifactId>
                <version>2.22.2</version> <!-- Must be at least 2.22 for Junit 5 -->
            </plugin>

            <plugin>
                <groupId>org.apache.maven.plugins</groupId>
                <artifactId>maven-javadoc-plugin</artifactId>
                <version>3.2.0</version>
                <configuration>
                    <javaApiLinks>
                        <property>
                            <name>api_1.8</name>
                            <value>https://docs.oracle.com/javase/8/docs/api/</value>
                        </property>
                    </javaApiLinks>
                    <tags>
                        <tag>
                            <name>apiNote</name>
                            <placement>a</placement>
                            <head>API Note:</head>
                        </tag>
                        <tag>
                            <name>implSpec</name>
                            <placement>a</placement>
                            <head>Implementation Requirements:</head>
                        </tag>
                        <tag>
                            <name>implNote</name>
                            <placement>a</placement>
                            <head>Implementation Note:</head>
                        </tag>

                        <tag><name>param</name></tag>
                        <tag><name>return</name></tag>
                        <tag><name>throws</name></tag>
                        <tag><name>since</name></tag>
                        <tag><name>version</name></tag>
                        <tag><name>serialData</name></tag>
                        <tag><name>see</name></tag>
                    </tags>
                </configuration>
            </plugin>

            <!-- Do deploy current project -->
            <plugin>
                <groupId>org.apache.maven.plugins</groupId>
                <artifactId>maven-deploy-plugin</artifactId>
                <configuration>
                    <skip>false</skip>
                </configuration>
            </plugin>

        </plugins>
    </build>
</project><|MERGE_RESOLUTION|>--- conflicted
+++ resolved
@@ -20,28 +20,13 @@
     <parent>
         <groupId>net.lbruun.springboot</groupId>
         <artifactId>preliquibase-spring-boot-parent</artifactId>
-<<<<<<< HEAD
-<<<<<<< Upstream, based on master
         <version>1.2.3-SNAPSHOT</version>
-=======
-        <version>1.1.2-SNAPSHOT</version>
->>>>>>> a7dced2 Bump Spring Boot => 2.7.0
-=======
-        <version>1.1.2-SNAPSHOT</version>
->>>>>>> ad8c3883
-    </parent>
+	</parent>
 
     <artifactId>preliquibase-spring-boot-autoconfigure</artifactId>
     <packaging>jar</packaging>
     <name>Spring Boot AutoConfiguration :: Pre-Liquibase AutoConfiguration</name>
-<<<<<<< HEAD
-<<<<<<< Upstream, based on master
-=======
 
->>>>>>> a7dced2 Bump Spring Boot => 2.7.0
-=======
-
->>>>>>> ad8c3883
     <description>Autoconfiguration for Pre-Liquibase</description>
 
     <dependencies>
@@ -71,26 +56,12 @@
             <artifactId>hsqldb</artifactId>
             <scope>test</scope>
         </dependency>
-<<<<<<< HEAD
-<<<<<<< Upstream, based on master
-=======
 
->>>>>>> a7dced2 Bump Spring Boot => 2.7.0
-=======
-
->>>>>>> ad8c3883
     </dependencies>
 
     <build>
         <plugins>
-<<<<<<< HEAD
-<<<<<<< Upstream, based on master
-=======
 
->>>>>>> a7dced2 Bump Spring Boot => 2.7.0
-=======
-
->>>>>>> ad8c3883
             <plugin>
                 <artifactId>maven-surefire-plugin</artifactId>
                 <version>2.22.2</version> <!-- Must be at least 2.22 for Junit 5 -->
