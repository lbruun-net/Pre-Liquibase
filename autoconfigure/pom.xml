<?xml version="1.0" encoding="UTF-8"?>
<!--
Copyright 2021 lbruun.net.

Licensed under the Apache License, Version 2.0 (the "License");
you may not use this file except in compliance with the License.
You may obtain a copy of the License at

     http://www.apache.org/licenses/LICENSE-2.0

Unless required by applicable law or agreed to in writing, software
distributed under the License is distributed on an "AS IS" BASIS,
WITHOUT WARRANTIES OR CONDITIONS OF ANY KIND, either express or implied.
See the License for the specific language governing permissions and
limitations under the License.
-->
<project xmlns="http://maven.apache.org/POM/4.0.0" xmlns:xsi="http://www.w3.org/2001/XMLSchema-instance" xsi:schemaLocation="http://maven.apache.org/POM/4.0.0 http://maven.apache.org/xsd/maven-4.0.0.xsd">
    <modelVersion>4.0.0</modelVersion>
    <parent>
        <groupId>net.lbruun.springboot</groupId>
        <artifactId>preliquibase-spring-boot-parent</artifactId>
<<<<<<< HEAD
        <version>1.2.3-SNAPSHOT</version>
=======
        <version>1.1.2-SNAPSHOT</version>
>>>>>>> c4f713ff
    </parent>
    <artifactId>preliquibase-spring-boot-autoconfigure</artifactId>
    <packaging>jar</packaging>
    <name>Spring Boot AutoConfiguration :: Pre-Liquibase AutoConfiguration</name>
<<<<<<< HEAD
=======

>>>>>>> c4f713ff
    <description>Autoconfiguration for Pre-Liquibase</description>

    <dependencies>
        <dependency>
            <groupId>org.springframework.boot</groupId>
            <artifactId>spring-boot-starter-jdbc</artifactId>
            <optional>true</optional>
        </dependency>
        <dependency>
            <groupId>org.springframework.boot</groupId>
            <artifactId>spring-boot-starter-validation</artifactId>
        </dependency>

        <dependency>
            <groupId>org.liquibase</groupId>
            <artifactId>liquibase-core</artifactId>
            <scope>provided</scope>
        </dependency>

        <dependency>
            <groupId>org.springframework.boot</groupId>
            <artifactId>spring-boot-starter-test</artifactId>
            <scope>test</scope>
        </dependency>
        <dependency>
            <groupId>org.hsqldb</groupId>
            <artifactId>hsqldb</artifactId>
            <scope>test</scope>
        </dependency>
        <dependency>
            <groupId>org.springframework.boot</groupId>
            <artifactId>spring-boot-configuration-processor</artifactId>
        </dependency>
    </dependencies>

    <build>
        <plugins>
<<<<<<< HEAD
=======

>>>>>>> c4f713ff
            <plugin>
                <artifactId>maven-surefire-plugin</artifactId>
                <version>2.22.2</version> <!-- Must be at least 2.22 for Junit 5 -->
            </plugin>

<<<<<<< HEAD
=======

>>>>>>> c4f713ff
            <plugin>
                <groupId>org.apache.maven.plugins</groupId>
                <artifactId>maven-javadoc-plugin</artifactId>
                <version>3.2.0</version>
                <configuration>
                    <javaApiLinks>
                        <property>
                            <name>api_1.8</name>
                            <value>https://docs.oracle.com/javase/8/docs/api/</value>
                        </property>
                    </javaApiLinks>
                    <tags>
                        <tag>
                            <name>apiNote</name>
                            <placement>a</placement>
                            <head>API Note:</head>
                        </tag>
                        <tag>
                            <name>implSpec</name>
                            <placement>a</placement>
                            <head>Implementation Requirements:</head>
                        </tag>
                        <tag>
                            <name>implNote</name>
                            <placement>a</placement>
                            <head>Implementation Note:</head>
                        </tag>

                        <tag><name>param</name></tag>
                        <tag><name>return</name></tag>
                        <tag><name>throws</name></tag>
                        <tag><name>since</name></tag>
                        <tag><name>version</name></tag>
                        <tag><name>serialData</name></tag>
                        <tag><name>see</name></tag>
                    </tags>
                </configuration>
            </plugin>

            <!-- Do deploy current project -->
            <plugin>
                <groupId>org.apache.maven.plugins</groupId>
                <artifactId>maven-deploy-plugin</artifactId>
                <configuration>
                    <skip>false</skip>
                </configuration>
            </plugin>

        </plugins>
    </build>
</project><|MERGE_RESOLUTION|>--- conflicted
+++ resolved
@@ -19,19 +19,11 @@
     <parent>
         <groupId>net.lbruun.springboot</groupId>
         <artifactId>preliquibase-spring-boot-parent</artifactId>
-<<<<<<< HEAD
         <version>1.2.3-SNAPSHOT</version>
-=======
-        <version>1.1.2-SNAPSHOT</version>
->>>>>>> c4f713ff
     </parent>
     <artifactId>preliquibase-spring-boot-autoconfigure</artifactId>
     <packaging>jar</packaging>
     <name>Spring Boot AutoConfiguration :: Pre-Liquibase AutoConfiguration</name>
-<<<<<<< HEAD
-=======
-
->>>>>>> c4f713ff
     <description>Autoconfiguration for Pre-Liquibase</description>
 
     <dependencies>
@@ -39,10 +31,6 @@
             <groupId>org.springframework.boot</groupId>
             <artifactId>spring-boot-starter-jdbc</artifactId>
             <optional>true</optional>
-        </dependency>
-        <dependency>
-            <groupId>org.springframework.boot</groupId>
-            <artifactId>spring-boot-starter-validation</artifactId>
         </dependency>
 
         <dependency>
@@ -69,19 +57,11 @@
 
     <build>
         <plugins>
-<<<<<<< HEAD
-=======
-
->>>>>>> c4f713ff
             <plugin>
                 <artifactId>maven-surefire-plugin</artifactId>
                 <version>2.22.2</version> <!-- Must be at least 2.22 for Junit 5 -->
             </plugin>
 
-<<<<<<< HEAD
-=======
-
->>>>>>> c4f713ff
             <plugin>
                 <groupId>org.apache.maven.plugins</groupId>
                 <artifactId>maven-javadoc-plugin</artifactId>
