/*
 * Copyright 2021 lbruun.net.
 *
 * Licensed under the Apache License, Version 2.0 (the "License");
 * you may not use this file except in compliance with the License.
 * You may obtain a copy of the License at
 *
 *      http://www.apache.org/licenses/LICENSE-2.0
 *
 * Unless required by applicable law or agreed to in writing, software
 * distributed under the License is distributed on an "AS IS" BASIS,
 * WITHOUT WARRANTIES OR CONDITIONS OF ANY KIND, either express or implied.
 * See the License for the specific language governing permissions and
 * limitations under the License.
 */
package net.lbruun.springboot.preliquibase;

import static java.lang.String.format;
import static java.nio.charset.StandardCharsets.UTF_8;
import static java.util.Objects.nonNull;
import static java.util.Objects.requireNonNullElseGet;
import static net.lbruun.springboot.preliquibase.utils.LiquibaseUtils.getLiquibaseDatabaseShortName;

import java.nio.charset.Charset;
import java.util.List;

import javax.sql.DataSource;

import org.springframework.beans.factory.annotation.Autowired;
import org.springframework.boot.context.properties.ConfigurationProperties;
import org.springframework.core.io.Resource;
import org.springframework.core.io.ResourceLoader;

import net.lbruun.springboot.preliquibase.PreLiquibaseException.SqlScriptRefError;

/**
 * Properties for Pre-Liquibase module.
 *
 * @author lbruun
 */
@ConfigurationProperties(prefix = "preliquibase")
public class PreLiquibaseProperties {
<<<<<<< HEAD
    
=======

>>>>>>> c4f713ff
    @Autowired
    private ResourceLoader resourceLoader;
    @Autowired
    private DataSource dataSource;
    private boolean enabled = true;

    /**
     * Database platform code to use when choosing which SQL script files
     * to execute (such as {@code preliquibase/${dbPlatformCode}.sql}). 
     */
    private String dbPlatformCode;

    /**
     * SQL script resource references.
     */
    private List<Resource> sqlScriptReferences;

    /**
     * Whether to stop if an error occurs while executing the SQL script.
     */
    private boolean continueOnError = false;

    /**
     * Statement separator in SQL initialization scripts.
     */
    private String separator = ";";

    /**
     * SQL scripts encoding.
     */
    private Charset sqlScriptEncoding = UTF_8;

    /**
<<<<<<< HEAD
     * Get the 'enabled' setting (if the module is enabled or not).
     *
     * @see #setEnabled(boolean) 
     * @return 
=======
     * Get the 'enabled' setting (ff the module is enabled or not).
     *
     * @see #setEnabled(boolean)
     * @return
>>>>>>> c4f713ff
     */
    public boolean isEnabled() {
        return enabled;
    }

    /**
     * Disables or enables module. Default is {@code true} (module is enabled).
     *
     * @param enabled
     */
    public void setEnabled(boolean enabled) {
        this.enabled = enabled;
    }

    /**
     * Gets 'continueOnError' setting.
     *
     * @see #setContinueOnError(boolean)
     */
    public boolean isContinueOnError() {
        return continueOnError;
    }

    /**
     * Sets whether to stop if an error occurs while executing the SQL script.
     * Default value is: {@code false}.
     */
    public void setContinueOnError(boolean continueOnError) {
        this.continueOnError = continueOnError;
    }

    /**
     * Gets 'separator' setting.
     *
     * @see #setSeparator(java.lang.String)
     */
    public String getSeparator() {
        return separator;
    }

    /**
     * Sets statement separator in SQL scripts. Defaults to semi-colon if not set.
     */
    public void setSeparator(String separator) {
        this.separator = separator;
    }

    /**
     * Gets 'sqlScriptEncoding'.
     *
     * @see #setSqlScriptEncoding(java.nio.charset.Charset)
     * @return
     */
    public Charset getSqlScriptEncoding() {
        return sqlScriptEncoding;
    }

    /**
     * Sets the file encoding for SQL script file.
     * Defaults to {@code UTF-8} if not set.
     * @param sqlScriptEncoding
     */
    public void setSqlScriptEncoding(Charset sqlScriptEncoding) {
        this.sqlScriptEncoding = sqlScriptEncoding;
    }

    /**
     * Gets 'dbPlatformCode'
     *
     * <p>
     * Note that this is an arbitrary value. It can be any string value.
     *
     * @see #setDbPlatformCode(java.lang.String)
     * @return database platform code or {@code null} if the value isn't set.
     *
     */
    public String getDbPlatformCode() {
        return requireNonNullElseGet(dbPlatformCode, () -> getLiquibaseDatabaseShortName(dataSource));
    }

    /**
<<<<<<< HEAD
     * Sets the db engine code to use when finding which
     * SQL script to execute, as in {@code preliquibase/${dbEngineCode}.sql}}
     * 
=======
     * Sets to the db engine code to use when finding which
     * SQL script to execute, as in {@code preliquibase-${dbEngineCode}.sql}}
     *
>>>>>>> c4f713ff
     * <p>
     * Setting this value explicitly overrides the database platform
     * auto-detection. The value can any value; it will not be
     * validated.
     * @param dbPlatformCode
     */
    public void setDbPlatformCode(String dbPlatformCode) {
        this.dbPlatformCode = dbPlatformCode;
    }

    /**
     * Gets the sqlScriptReferences
     *
     * @see #setSqlScriptReferences(java.util.List)
     * @return
     */
    public List<Resource> getSqlScriptReferences() {
        return sqlScriptReferences;
    }

    /**
<<<<<<< HEAD
     * Sets location(s) of where to find the SQL script(s) to execute.
     * 
     * <p>
     * The value is interpreted slightly differently depending on its
     * content:
     * <ul>
     *   <li>If the value is a Spring Resource textual reference which ends with {@code "/"}:
     *       In this case, the reference is expected to be a folder reference
     *       where SQL scripts can be found. From this folder:
     *       If a file named "{@link #setDbPlatformCode(java.lang.String) 
     *       DBPLATFORMCODE}{@code .sql}" (e.g. "{@code postgresql.sql}") exists then 
     *       that will be used. If no such file is found then a file named 
     *       "{@code default.sql}" is used. 
     *       If neither file is found then no action will be taken, similarly
     *       to {@link #setEnabled(boolean) disabling} the module.
     *       <br>
     *       Example values:<br>
     *       {@code "classpath:my-folder/"} (load from classpath folder).<br>
     *       {@code "file:c:/config/sql-scripts/"} (load from file system folder, Windows).<br>
     *       {@code "file:/app/etc/sql-scripts/"} (load from file system folder, Linux).<br>
     *       <br>
     *   </li>
     *   <li>Otherwise: The value is interpreted as a comma-separated list of 
     *       Spring Resource textual references to <i>specific</i> SQL files. Each 
     *       script file will be executed in the order they are listed. Before
     *       execution of any of of the script files it is checked if all files
     *       mentioned in the list actually exists. If not, an 
     *       {@link PreLiquibaseException.SqlScriptRefError} exception is thrown.
     *       <br>
     *       Example value: {@code "file:/foo/bar/myscript1.sql,file:/foo/bar/myscript2.sql"}.
     *   </li>
     * </ul>
     * 
     * <p>
     * Default value: {@link #DEFAULT_SCRIPT_LOCATION}.
     * 
=======
     * Sets explicit locations of where to find the SQL script(s) 
     * to execute, meaning rather than finding the SQL script(s) in 
     * the default classpath location.
     *
     * <p>
     * When expressed as a string value it must be a comma-separated list of Spring Resource references,
     * for example {@code "file:/foo/bar/myscript1.sql,file:/foo/bar/myscript2.sql}.
     * Each resource in the list must exist, otherwise an {@link PreLiquibaseException.SqlScriptRefError}
     * exception is thrown.
     *
>>>>>>> c4f713ff
     * @param sqlScriptReferences list of Spring Resource references.
     */
    public void setSqlScriptReferences(List<Resource> sqlScriptReferences) {
        this.sqlScriptReferences = sqlScriptReferences;
    }

    public List<Resource> getScripts() {
        if (nonNull(sqlScriptReferences)) {
            sqlScriptReferences.stream().filter(r -> !r.exists()).findFirst().ifPresent(r -> {
                throw new SqlScriptRefError(format("Resource \"%s\" is invalid or cannot be found", r));
            });
            return sqlScriptReferences;
        }

        final Resource typedFallback = resourceLoader
                .getResource(format("classpath:preliquibase/%s.sql", getDbPlatformCode()));
        final Resource defaultFallback = resourceLoader.getResource("classpath:preliquibase/default.sql");

        return List.of(typedFallback.exists() ? typedFallback : defaultFallback);
    }

    public DataSource getDatasource() {
        return dataSource;
    }
}<|MERGE_RESOLUTION|>--- conflicted
+++ resolved
@@ -40,11 +40,7 @@
  */
 @ConfigurationProperties(prefix = "preliquibase")
 public class PreLiquibaseProperties {
-<<<<<<< HEAD
     
-=======
-
->>>>>>> c4f713ff
     @Autowired
     private ResourceLoader resourceLoader;
     @Autowired
@@ -52,8 +48,8 @@
     private boolean enabled = true;
 
     /**
-     * Database platform code to use when choosing which SQL script files
-     * to execute (such as {@code preliquibase/${dbPlatformCode}.sql}). 
+     * Database platform code to use in the SQL scripts 
+     * (such as preliquibase-${dbPlatformCode}.sql). 
      */
     private String dbPlatformCode;
 
@@ -78,17 +74,10 @@
     private Charset sqlScriptEncoding = UTF_8;
 
     /**
-<<<<<<< HEAD
-     * Get the 'enabled' setting (if the module is enabled or not).
+     * Get the 'enabled' setting (ff the module is enabled or not).
      *
      * @see #setEnabled(boolean) 
      * @return 
-=======
-     * Get the 'enabled' setting (ff the module is enabled or not).
-     *
-     * @see #setEnabled(boolean)
-     * @return
->>>>>>> c4f713ff
      */
     public boolean isEnabled() {
         return enabled;
@@ -114,7 +103,7 @@
 
     /**
      * Sets whether to stop if an error occurs while executing the SQL script.
-     * Default value is: {@code false}.
+     * Default to {@code false} if not set.
      */
     public void setContinueOnError(boolean continueOnError) {
         this.continueOnError = continueOnError;
@@ -170,15 +159,9 @@
     }
 
     /**
-<<<<<<< HEAD
      * Sets the db engine code to use when finding which
      * SQL script to execute, as in {@code preliquibase/${dbEngineCode}.sql}}
      * 
-=======
-     * Sets to the db engine code to use when finding which
-     * SQL script to execute, as in {@code preliquibase-${dbEngineCode}.sql}}
-     *
->>>>>>> c4f713ff
      * <p>
      * Setting this value explicitly overrides the database platform
      * auto-detection. The value can any value; it will not be
@@ -200,44 +183,6 @@
     }
 
     /**
-<<<<<<< HEAD
-     * Sets location(s) of where to find the SQL script(s) to execute.
-     * 
-     * <p>
-     * The value is interpreted slightly differently depending on its
-     * content:
-     * <ul>
-     *   <li>If the value is a Spring Resource textual reference which ends with {@code "/"}:
-     *       In this case, the reference is expected to be a folder reference
-     *       where SQL scripts can be found. From this folder:
-     *       If a file named "{@link #setDbPlatformCode(java.lang.String) 
-     *       DBPLATFORMCODE}{@code .sql}" (e.g. "{@code postgresql.sql}") exists then 
-     *       that will be used. If no such file is found then a file named 
-     *       "{@code default.sql}" is used. 
-     *       If neither file is found then no action will be taken, similarly
-     *       to {@link #setEnabled(boolean) disabling} the module.
-     *       <br>
-     *       Example values:<br>
-     *       {@code "classpath:my-folder/"} (load from classpath folder).<br>
-     *       {@code "file:c:/config/sql-scripts/"} (load from file system folder, Windows).<br>
-     *       {@code "file:/app/etc/sql-scripts/"} (load from file system folder, Linux).<br>
-     *       <br>
-     *   </li>
-     *   <li>Otherwise: The value is interpreted as a comma-separated list of 
-     *       Spring Resource textual references to <i>specific</i> SQL files. Each 
-     *       script file will be executed in the order they are listed. Before
-     *       execution of any of of the script files it is checked if all files
-     *       mentioned in the list actually exists. If not, an 
-     *       {@link PreLiquibaseException.SqlScriptRefError} exception is thrown.
-     *       <br>
-     *       Example value: {@code "file:/foo/bar/myscript1.sql,file:/foo/bar/myscript2.sql"}.
-     *   </li>
-     * </ul>
-     * 
-     * <p>
-     * Default value: {@link #DEFAULT_SCRIPT_LOCATION}.
-     * 
-=======
      * Sets explicit locations of where to find the SQL script(s) 
      * to execute, meaning rather than finding the SQL script(s) in 
      * the default classpath location.
@@ -248,7 +193,6 @@
      * Each resource in the list must exist, otherwise an {@link PreLiquibaseException.SqlScriptRefError}
      * exception is thrown.
      *
->>>>>>> c4f713ff
      * @param sqlScriptReferences list of Spring Resource references.
      */
     public void setSqlScriptReferences(List<Resource> sqlScriptReferences) {
