/*
 * Copyright 2021 lbruun.net.
 *
 * Licensed under the Apache License, Version 2.0 (the "License");
 * you may not use this file except in compliance with the License.
 * You may obtain a copy of the License at
 *
 *      http://www.apache.org/licenses/LICENSE-2.0
 *
 * Unless required by applicable law or agreed to in writing, software
 * distributed under the License is distributed on an "AS IS" BASIS,
 * WITHOUT WARRANTIES OR CONDITIONS OF ANY KIND, either express or implied.
 * See the License for the specific language governing permissions and
 * limitations under the License.
 */
package net.lbruun.springboot.preliquibase;

import static java.util.Objects.requireNonNull;
import javax.sql.DataSource;
import org.slf4j.Logger;
import org.slf4j.LoggerFactory;
import org.springframework.beans.factory.ObjectProvider;
import org.springframework.beans.factory.config.BeanFactoryPostProcessor;
import org.springframework.boot.autoconfigure.AbstractDependsOnBeanFactoryPostProcessor;
import org.springframework.boot.autoconfigure.AutoConfiguration;
import org.springframework.boot.autoconfigure.condition.AllNestedConditions;
import org.springframework.boot.autoconfigure.condition.AnyNestedCondition;
import org.springframework.boot.autoconfigure.condition.ConditionalOnBean;
import org.springframework.boot.autoconfigure.condition.ConditionalOnClass;
import org.springframework.boot.autoconfigure.condition.ConditionalOnMissingBean;
import org.springframework.boot.autoconfigure.condition.ConditionalOnProperty;
import org.springframework.boot.autoconfigure.jdbc.DataSourceAutoConfiguration;
import org.springframework.boot.autoconfigure.jdbc.DataSourceProperties;
import org.springframework.boot.autoconfigure.jdbc.JdbcConnectionDetails;
import org.springframework.boot.autoconfigure.liquibase.LiquibaseAutoConfiguration;
import org.springframework.boot.autoconfigure.liquibase.LiquibaseConnectionDetails;
import org.springframework.boot.autoconfigure.liquibase.LiquibaseDataSource;
import org.springframework.boot.autoconfigure.liquibase.LiquibaseProperties;
import org.springframework.boot.context.properties.EnableConfigurationProperties;
import org.springframework.context.annotation.Bean;
import org.springframework.context.annotation.Conditional;
import org.springframework.context.annotation.Configuration;
import org.springframework.core.env.Environment;
import org.springframework.lang.NonNull;
import liquibase.change.DatabaseChange;
import liquibase.integration.spring.SpringLiquibase;
import net.lbruun.springboot.preliquibase.PreLiquibaseAutoConfiguration.EnabledCondition;
import net.lbruun.springboot.preliquibase.PreLiquibaseAutoConfiguration.LiquibaseDataSourceCondition;

/**
 * Auto-configuration for Pre-Liquibase.
 *
 * @author lbruun
 */
@AutoConfiguration(after = {DataSourceAutoConfiguration.class}, before = {LiquibaseAutoConfiguration.class})
@ConditionalOnClass({SpringLiquibase.class, DatabaseChange.class})
@Conditional({LiquibaseDataSourceCondition.class, EnabledCondition.class})
@ConditionalOnMissingBean({SpringLiquibase.class, PreLiquibase.class})
@EnableConfigurationProperties({DataSourceProperties.class, LiquibaseProperties.class, PreLiquibaseProperties.class})
public class PreLiquibaseAutoConfiguration {

    private static final Logger logger = LoggerFactory.getLogger(PreLiquibaseAutoConfiguration.class);

    /**
     * Returns provider which will tell which {@code DataSource} to use for
     * Pre-Liquibase. This will return a provider which will resolve to the same
     * DataSource as used by Liquibase itself, however an application can
     * configure its own bean of type {@code PreLiquibaseDataSourceProvider} and
     * thereby override which DataSource to use for Pre-Liquibase.
     */
    @ConditionalOnMissingBean({PreLiquibaseDataSourceProvider.class})
    @Bean
    PreLiquibaseDataSourceProvider preLiquibaseDataSourceProvider(
        LiquibaseProperties liquibaseProperties, DataSourceProperties dataSourceProperties,
        ObjectProvider<DataSource> dataSource,
        @LiquibaseDataSource ObjectProvider<DataSource> liquibaseDataSource,
        LiquibaseConnectionDetails connectionDetails) {
          logger.debug("Instantiation of PreLiquibaseDataSourceProvider");

          return new DefaultPreLiquibaseDataSourceProvider(
              liquibaseProperties, dataSourceProperties, dataSource, liquibaseDataSource, connectionDetails);
    }

    /**
     * Create and executes PreLiquibase bean. The returned object is initialized, meaning
     * {@link PreLiquibase#execute() execute()} has been invoked.
     */
    @Bean
    PreLiquibase preLiquibase(
<<<<<<< HEAD
    		Environment environment,
    		PreLiquibaseProperties properties,
    		PreLiquibaseDataSourceProvider dataSourceProvider) {
    	logger.debug("Instantiation of PreLiquibase");

    	PreLiquibase preLiquibase = new PreLiquibase(
    			environment,
    			dataSourceProvider.getDataSource(),
    			properties);
    	preLiquibase.execute();
    	return preLiquibase;
=======
        Environment environment,
        PreLiquibaseProperties properties,
        PreLiquibaseDataSourceProvider dataSourceProvider) {
          logger.debug("Instantiation of PreLiquibase");

          PreLiquibase preLiquibase = new PreLiquibase(
              environment,
              dataSourceProvider.getDataSource(),
              properties);
          preLiquibase.execute();
          return preLiquibase;
>>>>>>> 664842c1
    }

    /**
     * {@link BeanFactoryPostProcessor} used to dynamically declare that all
     * {@code SpringLiquibase} beans should depend on bean of type
     * "PreLiquibase". This ensures that we get the Pre-Liquibase beans executed
     * <i>before</i> the standard Liquibase bean. Note that rather than
     * declaring that Pre-Liquibase must execute before Liquibase, we declare
     * the opposite: that Liquibase must execute after Pre-Liquibase.
     */
    @Configuration
    @ConditionalOnClass(SpringLiquibase.class)
    static class LiquibaseOnPreLiquibaseDependencyPostProcessor
            extends AbstractDependsOnBeanFactoryPostProcessor {

<<<<<<< HEAD
    	private static final Logger logger = LoggerFactory.getLogger(LiquibaseOnPreLiquibaseDependencyPostProcessor.class);

    	LiquibaseOnPreLiquibaseDependencyPostProcessor() {
    		super(SpringLiquibase.class, PreLiquibase.class);
    		logger.debug("Downstream dependencies on PreLiquibase are now configured");
    	}
=======
      private static final Logger logger = LoggerFactory.getLogger(LiquibaseOnPreLiquibaseDependencyPostProcessor.class);

        LiquibaseOnPreLiquibaseDependencyPostProcessor() {
            super(SpringLiquibase.class, PreLiquibase.class);
            logger.debug("Downstream dependencies on PreLiquibase are now configured");
        }
>>>>>>> 664842c1
    }

    /**
     * Condition that says that either at least one DataSource bean must exist, or a JdbcConnectionDetails bean must
     * exist, or the user must have declared explicitly a JDBC URL for use with Liquibase.
     */
    static class LiquibaseDataSourceCondition extends AnyNestedCondition {

        LiquibaseDataSourceCondition() {
            super(ConfigurationPhase.REGISTER_BEAN);
        }

        @ConditionalOnBean(DataSource.class)
<<<<<<< HEAD
        private static class DataSourceBeanCondition {}

        @ConditionalOnBean(JdbcConnectionDetails.class)
        private static class JdbcConnectionDetailsCondition {}

        @ConditionalOnProperty(prefix = "spring.liquibase", name = "url", matchIfMissing = false)
        private static class LiquibaseUrlCondition {}
=======
        private static class DataSourceBeanCondition {
        }

        @ConditionalOnBean(JdbcConnectionDetails.class)
        private static class JdbcConnectionDetailsCondition {
        }

        @ConditionalOnProperty(prefix = "spring.liquibase", name = "url", matchIfMissing = false)
        private static class LiquibaseUrlCondition {
        }
>>>>>>> 664842c1
    }

    /**
     * Condition that says that both of the properties
     * <pre>
     * preliquibase.enabled
     * spring.liquibase.enabled
     * </pre>
     * must not have a value of {@code false} or the property must be absent.
     */
    static class EnabledCondition extends AllNestedConditions {

        EnabledCondition() {
            super(ConfigurationPhase.REGISTER_BEAN);
        }

        @ConditionalOnProperty(prefix = "preliquibase", name = "enabled", matchIfMissing = true)
<<<<<<< HEAD
        private static class preLiquibaseEnabledCondition {}

        @ConditionalOnProperty(prefix = "spring.liquibase", name = "enabled", matchIfMissing = true)
        private static class liquibaseEnabledCondition {}
=======
        private static class preLiquibaseEnabledCondition {
        }

        @ConditionalOnProperty(prefix = "spring.liquibase", name = "enabled", matchIfMissing = true)
        private static class liquibaseEnabledCondition {
        }
>>>>>>> 664842c1
    }

    /**
     * DataSource provider which resolves to the same DataSource as used by
     * Liquibase execution. This is determined by using Spring Boot's own
     * classes.
     *
     * <p>
     * Note: The exact methodology which Spring Boot uses to determine which
     * DataSource to use for Liquibase is not to be documented here as it may
     * change over time. Suffice to say that given the input in the constructor
     * Spring Boot can determine this.
     */
    static class DefaultPreLiquibaseDataSourceProvider implements PreLiquibaseDataSourceProvider {

        private final DataSource dataSourceToUse;

        /**
         * Determine DataSource (based on input) which Liquibase itself is using.
         *
         * @param liquibaseProperties  Spring Boot properties for Liquibase ("spring.liquibase")
         * @param dataSourceProperties Spring Boot properties for DataSource ("spring.datasource")
         * @param dataSource           general DataSource (if any)
         * @param liquibaseDataSource  designated DataSource for Liquibase (if any). This is typically a DataSource
         *                             which has been annotated with {@code @LiquibaseDataSource} in order to mark it as
         *                             designated for Liquibase. If this DataSource exists it will be used in preference
         *                             to a DataSource in {@code dataSource} parameter.
         * @param connectionDetails
         */
        public DefaultPreLiquibaseDataSourceProvider(
                @NonNull LiquibaseProperties liquibaseProperties,
                @NonNull DataSourceProperties dataSourceProperties,
                @NonNull ObjectProvider<DataSource> dataSource,
                @NonNull ObjectProvider<DataSource> liquibaseDataSource,
                @NonNull LiquibaseConnectionDetails connectionDetails) {

            // Here we re-use Spring Boot's own LiquibaseAutoConfiguration
            // so that we figure out which DataSource will (later) be used
            // by LiquibaseAutoConfiguration. This ensures that we use the same
            // logic for figuring out which DataSource to use.
            // Note that SpringLiquibase object below gets instantiated OUTSIDE
            // of the IoC container, meaning it is just normal "new" instantiation.
            // This is important as we do not want the SpringLiquibase's 
            // afterPropertiesSet method to kick in. All we are interested in 
            // is to figure out which datasource Liquibase would be using.
            LiquibaseAutoConfiguration.LiquibaseConfiguration liquibaseConfiguration =
                new LiquibaseAutoConfiguration.LiquibaseConfiguration();
            SpringLiquibase liquibase = liquibaseConfiguration.liquibase(dataSource, liquibaseDataSource,
                liquibaseProperties, connectionDetails);

            // Sanity check
            dataSourceToUse = requireNonNull(liquibase.getDataSource(), "Unexpected: null value for DataSource returned from SpringLiquibase class");
        }

        @Override
        public DataSource getDataSource() {
            return dataSourceToUse;
        }
    }
}<|MERGE_RESOLUTION|>--- conflicted
+++ resolved
@@ -71,47 +71,35 @@
     @ConditionalOnMissingBean({PreLiquibaseDataSourceProvider.class})
     @Bean
     PreLiquibaseDataSourceProvider preLiquibaseDataSourceProvider(
-        LiquibaseProperties liquibaseProperties, DataSourceProperties dataSourceProperties,
-        ObjectProvider<DataSource> dataSource,
-        @LiquibaseDataSource ObjectProvider<DataSource> liquibaseDataSource,
-        LiquibaseConnectionDetails connectionDetails) {
-          logger.debug("Instantiation of PreLiquibaseDataSourceProvider");
-
-          return new DefaultPreLiquibaseDataSourceProvider(
-              liquibaseProperties, dataSourceProperties, dataSource, liquibaseDataSource, connectionDetails);
-    }
-
-    /**
-     * Create and executes PreLiquibase bean. The returned object is initialized, meaning
-     * {@link PreLiquibase#execute() execute()} has been invoked.
+            LiquibaseProperties liquibaseProperties,
+            DataSourceProperties dataSourceProperties,
+            ObjectProvider<DataSource> dataSource,
+            @LiquibaseDataSource ObjectProvider<DataSource> liquibaseDataSource,
+            LiquibaseConnectionDetails connectionDetails) {
+        logger.debug("Instantiation of PreLiquibaseDataSourceProvider");
+
+        return new DefaultPreLiquibaseDataSourceProvider(
+                liquibaseProperties, dataSourceProperties, dataSource, liquibaseDataSource, connectionDetails);
+    }
+
+    /**
+     * Create and executes PreLiquibase bean. The returned object is
+     * initialized, meaning {@link PreLiquibase#execute() execute()} has been
+     * invoked.
      */
     @Bean
     PreLiquibase preLiquibase(
-<<<<<<< HEAD
-    		Environment environment,
-    		PreLiquibaseProperties properties,
-    		PreLiquibaseDataSourceProvider dataSourceProvider) {
-    	logger.debug("Instantiation of PreLiquibase");
-
-    	PreLiquibase preLiquibase = new PreLiquibase(
-    			environment,
-    			dataSourceProvider.getDataSource(),
-    			properties);
-    	preLiquibase.execute();
-    	return preLiquibase;
-=======
-        Environment environment,
-        PreLiquibaseProperties properties,
-        PreLiquibaseDataSourceProvider dataSourceProvider) {
-          logger.debug("Instantiation of PreLiquibase");
-
-          PreLiquibase preLiquibase = new PreLiquibase(
-              environment,
-              dataSourceProvider.getDataSource(),
-              properties);
-          preLiquibase.execute();
-          return preLiquibase;
->>>>>>> 664842c1
+            Environment environment,
+            PreLiquibaseProperties properties,
+            PreLiquibaseDataSourceProvider dataSourceProvider) {
+        logger.debug("Instantiation of PreLiquibase");
+
+        PreLiquibase preLiquibase = new PreLiquibase(
+                environment,
+                dataSourceProvider.getDataSource(),
+                properties);
+        preLiquibase.execute();
+        return preLiquibase;
     }
 
     /**
@@ -127,21 +115,12 @@
     static class LiquibaseOnPreLiquibaseDependencyPostProcessor
             extends AbstractDependsOnBeanFactoryPostProcessor {
 
-<<<<<<< HEAD
-    	private static final Logger logger = LoggerFactory.getLogger(LiquibaseOnPreLiquibaseDependencyPostProcessor.class);
-
-    	LiquibaseOnPreLiquibaseDependencyPostProcessor() {
-    		super(SpringLiquibase.class, PreLiquibase.class);
-    		logger.debug("Downstream dependencies on PreLiquibase are now configured");
-    	}
-=======
-      private static final Logger logger = LoggerFactory.getLogger(LiquibaseOnPreLiquibaseDependencyPostProcessor.class);
+        private static final Logger logger = LoggerFactory.getLogger(LiquibaseOnPreLiquibaseDependencyPostProcessor.class);
 
         LiquibaseOnPreLiquibaseDependencyPostProcessor() {
             super(SpringLiquibase.class, PreLiquibase.class);
             logger.debug("Downstream dependencies on PreLiquibase are now configured");
         }
->>>>>>> 664842c1
     }
 
     /**
@@ -155,7 +134,6 @@
         }
 
         @ConditionalOnBean(DataSource.class)
-<<<<<<< HEAD
         private static class DataSourceBeanCondition {}
 
         @ConditionalOnBean(JdbcConnectionDetails.class)
@@ -163,18 +141,6 @@
 
         @ConditionalOnProperty(prefix = "spring.liquibase", name = "url", matchIfMissing = false)
         private static class LiquibaseUrlCondition {}
-=======
-        private static class DataSourceBeanCondition {
-        }
-
-        @ConditionalOnBean(JdbcConnectionDetails.class)
-        private static class JdbcConnectionDetailsCondition {
-        }
-
-        @ConditionalOnProperty(prefix = "spring.liquibase", name = "url", matchIfMissing = false)
-        private static class LiquibaseUrlCondition {
-        }
->>>>>>> 664842c1
     }
 
     /**
@@ -192,19 +158,10 @@
         }
 
         @ConditionalOnProperty(prefix = "preliquibase", name = "enabled", matchIfMissing = true)
-<<<<<<< HEAD
         private static class preLiquibaseEnabledCondition {}
 
         @ConditionalOnProperty(prefix = "spring.liquibase", name = "enabled", matchIfMissing = true)
         private static class liquibaseEnabledCondition {}
-=======
-        private static class preLiquibaseEnabledCondition {
-        }
-
-        @ConditionalOnProperty(prefix = "spring.liquibase", name = "enabled", matchIfMissing = true)
-        private static class liquibaseEnabledCondition {
-        }
->>>>>>> 664842c1
     }
 
     /**
