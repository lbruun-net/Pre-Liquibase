/*
 * Copyright 2021 lbruun.net.
 *
 * Licensed under the Apache License, Version 2.0 (the "License");
 * you may not use this file except in compliance with the License.
 * You may obtain a copy of the License at
 *
 *      http://www.apache.org/licenses/LICENSE-2.0
 *
 * Unless required by applicable law or agreed to in writing, software
 * distributed under the License is distributed on an "AS IS" BASIS,
 * WITHOUT WARRANTIES OR CONDITIONS OF ANY KIND, either express or implied.
 * See the License for the specific language governing permissions and
 * limitations under the License.
 */
package net.lbruun.springboot.preliquibase;

import static java.lang.String.format;
import static java.util.Objects.nonNull;
import static java.util.stream.Collectors.toMap;
import static org.springframework.beans.factory.config.PlaceholderConfigurerSupport.DEFAULT_PLACEHOLDER_PREFIX;
import static org.springframework.beans.factory.config.PlaceholderConfigurerSupport.DEFAULT_PLACEHOLDER_SUFFIX;
import static org.springframework.beans.factory.config.PlaceholderConfigurerSupport.DEFAULT_VALUE_SEPARATOR;
<<<<<<< HEAD
=======

>>>>>>> d317fcf2
import java.io.ByteArrayInputStream;
import java.io.File;
import java.io.IOException;
import java.io.InputStream;
import java.net.URI;
import java.net.URL;
import java.nio.charset.Charset;
import java.util.ArrayList;
import java.util.List;
import java.util.Map;
import java.util.stream.Stream;
import javax.sql.DataSource;
import org.slf4j.Logger;
import org.slf4j.LoggerFactory;
import org.springframework.core.env.Environment;
import org.springframework.core.io.Resource;
import org.springframework.jdbc.datasource.init.DatabasePopulatorUtils;
import org.springframework.jdbc.datasource.init.ResourceDatabasePopulator;
import org.springframework.jdbc.datasource.init.ScriptException;
import org.springframework.util.PropertyPlaceholderHelper;
import org.springframework.util.PropertyPlaceholderHelper.PlaceholderResolver;
import org.springframework.util.StreamUtils;
import net.lbruun.springboot.preliquibase.PreLiquibaseException.SqlScriptReadError;
import net.lbruun.springboot.preliquibase.PreLiquibaseException.SqlScriptVarError;

import javax.sql.DataSource;

import org.slf4j.Logger;
import org.slf4j.LoggerFactory;
import org.springframework.core.env.Environment;
import org.springframework.core.io.DefaultResourceLoader;
import org.springframework.core.io.Resource;
import org.springframework.jdbc.datasource.init.DatabasePopulatorUtils;
import org.springframework.jdbc.datasource.init.ResourceDatabasePopulator;
import org.springframework.jdbc.datasource.init.ScriptException;
import org.springframework.util.PropertyPlaceholderHelper;
import org.springframework.util.PropertyPlaceholderHelper.PlaceholderResolver;
import org.springframework.util.StreamUtils;

import net.lbruun.springboot.preliquibase.PreLiquibaseException.SqlScriptReadError;
import net.lbruun.springboot.preliquibase.PreLiquibaseException.SqlScriptVarError;

/**
 * DataSource initializer for Pre-Liquibase module.
 *
 * <p>
 * This class locates and executes SQL scripts against a DataSource. It is meant
 * as a companion to Liquibase.
 *
 * <p>
 * The SQL scripts to be executed are specified via the
 * {@link PreLiquibaseProperties#setSqlScriptReferences(java.util.List) sqlScriptReferences}
 * configuration property.
 *
 * <p>
 * Prior to execution the SQL scripts are 'filtered through the environment'.
 * This means that placeholders in the SQL scripts on the form {@code ${propertname}}
 * or {@code ${propertname:defaultvalue}} are replaced with the appropriate
 * value from the
 * <a href="https://docs.spring.io/spring-framework/docs/current/javadoc-api/org/springframework/core/env/Environment.html">Spring Environment</a>.
 *
 * @author lbruun
 */
public class PreLiquibase {

    // Credit:
    // Originally this class was heavily "inspired" (read: copied from) the
    // org.springframework.boot.autoconfigure.jdbc.DataSourceInitializer class.
    // However, over time, the two now have much less in common.

    private static final Logger logger = LoggerFactory.getLogger(PreLiquibase.class);

    private final DataSource dataSource;
    private final PreLiquibaseProperties properties;
    private final Environment environment;
    private List<Resource> filteredResources;
    private boolean hasExecutedScripts;
    private volatile boolean hasExecuted = false;

    /**
     * Create a new instance with the {@link DataSource} to initialize and its
     * matching {@link PreLiquibaseProperties configuration}.
     *
     * @param environment    the source for placeholder substitution in SQL scripts
     * @param dataSource     the JDBC datasource to initialize
     * @param properties     configuration for the Pre-Liquibase module
     * @param resourceLoader the resource loader to use for locating (and
     *                       loading) SQL scripts. Can be null. This is typically your {@code ApplicationContext}.
     *                       If {@code null} then a {@link DefaultResourceLoader} is used.
     */
    public PreLiquibase(Environment environment, DataSource dataSource, PreLiquibaseProperties properties) {
        this.environment = environment;
        this.dataSource = dataSource;
        this.properties = properties;
        properties.setDataSource(dataSource);
    }

    /**
     * Executes PreLiquibase.
     *
     * @throws PreLiquibaseException.ResolveDbPlatformError             if there are errors
     *                                                                  while determining the type of database platform.
     * @throws PreLiquibaseException.SqlScriptReadError                 if SQL script cannot be read
     *                                                                  (as part of the variable substitution process)
     * @throws PreLiquibaseException.SqlScriptVarError                  if placeholder variables in
     *                                                                  a SQL script cannot be resolved or if there are circular references in these
     *                                                                  placeholders.
     * @throws PreLiquibaseException.SqlScriptRefError                  if a SQL script specified
     *                                                                  in the {@link PreLiquibaseProperties#setSqlScriptReferences(java.util.List) sqlScriptReferences}
     *                                                                  property cannot be found.
     * @throws org.springframework.jdbc.datasource.init.ScriptException (or subclass) if there
     *                                                                  are script execution errors. In case of a SQL error the {@code ScriptException}
     *                                                                  will wrap an exception of type {@link java.sql.SQLException SQLException}.
     */
    public synchronized void execute() {
        if (!hasExecuted) {
            hasExecuted = true;
            filteredResources = getFilteredResources(properties.getScripts());
            hasExecutedScripts = executeSQLScripts();
        }
    }

    /**
     * Gets the DataSource used by PreLiquibase.
     *
     * @return datasource
     */
    public DataSource getDataSource() {
        return dataSource;
    }

    // TODO check if still usefull
    /**
     * Gets the SQL scripts executed by PreLiquibase.
     * (these are the "raw" SQL scripts, meaning <i>before</i> substitution
     * of variables in the script)
     *
     * @return sql scripts
     */
    public List<Resource> getUnfilteredResources() {
        return properties.getScripts();
    }

    /**
     * Gets the SQL scripts executed by PreLiquibase.
     * (these are the "filtered" SQL scripts, meaning <i>after</i> substitution
     * of variables in the script)
     *
     * @return sql scripts
     */
    public List<Resource> getFilteredResources() {
        if (!hasExecuted) {
            throw PreLiquibaseException.UninitializedError.DEFAULT;
        }
        return filteredResources;
    }

    /**
     * Gets the resolved {@code dbPlatformCode} as used by PreLiquibase. This can
     * either be a value which PreLiquibase has decided based on auto-detection
     * of the database platform in use, or it can be a value which was set
     * explicitly by the user via the {@link PreLiquibaseProperties#setDbPlatformCode(java.lang.String)
     * dbPlatformCode} property.
     *
     * @return database platform code
     */
    public String getDbPlatformCode() {
        return properties.getDbPlatformCode();
    }

    /**
     * Indicates if PreLiquibase has actually executed some SQL script(s) or not.
     * Reasons why nothing was executed are one of the following:
     * <ul>
     *   <li>{@link PreLiquibaseProperties} {@code enabled} property was false.</li>
     *   <li>No SQL files were found to execute.</li>
     * </ul>
     *
     * @return true if at least one SQL script was executed (successfully or with error)
     */
    public boolean hasExecutedScripts() {
        if (!hasExecuted) {
            throw PreLiquibaseException.UninitializedError.DEFAULT;
        }
        return hasExecutedScripts;
    }

    /**
     * Execute SQL sql scripts if required.
     *
     * @return {@code true} if the SQL script was attempted executed.
<<<<<<< HEAD
     * @throws ScriptException (or subclass) if a SQL script file cannot be read or there's
     *                            a SQL execution error.
     */
    private boolean executeSQLScripts() {
=======
     */
    private boolean executeSQLScripts() {

>>>>>>> d317fcf2
        if (!properties.isEnabled()) {
            logger.debug("Initialization disabled (not running SQL script)");
            return false;
        }
        if (!filteredResources.isEmpty()) {
            runScripts();
            return true;
        }
        logger.debug("Pre-Liquibase disabled (no SQL script found)");
        return false;
    }

    private List<Resource> getFilteredResources(List<Resource> resources) {
        if (resources == null || resources.isEmpty() || environment == null) {
            return resources;
        }

        // In the following: If property 'spring.liquibase.liquibase-schema'
        // isn't available then use property 'spring.liquibase.default-schema'
        // instead. (Liquibase itself does the exact same thing)
        // This means the SQL script can use property
        // 'spring.liquibase.liquibase-schema'
        // even if this property is not set.
<<<<<<< HEAD
        Map<String, String> defaultsMapping = Stream.of(new String[][] {{"spring.liquibase.liquibase-schema", "spring.liquibase.default-schema"},}).collect(toMap(data -> data[0], data -> data[1]));

        PreLiquibasePlaceholderResolver preLiquibasePlaceholderResolver = new PreLiquibasePlaceholderResolver(environment, defaultsMapping);
        PropertyPlaceholderHelper placeholderReplacer = new PropertyPlaceholderHelper(DEFAULT_PLACEHOLDER_PREFIX, DEFAULT_PLACEHOLDER_SUFFIX, DEFAULT_VALUE_SEPARATOR, false // error on unresolvable placeholders);
=======
        Map<String, String> defaultsMapping = Stream.of(new String[][] { { "spring.liquibase.liquibase-schema", "spring.liquibase.default-schema" }, }).collect(toMap(data -> data[0], data -> data[1]));

        PreLiquibasePlaceholderResolver preLiquibasePlaceholderResolver = new PreLiquibasePlaceholderResolver(environment, defaultsMapping);
        PropertyPlaceholderHelper placeholderReplacer = new PropertyPlaceholderHelper(DEFAULT_PLACEHOLDER_PREFIX, DEFAULT_PLACEHOLDER_SUFFIX, DEFAULT_VALUE_SEPARATOR, false /* error on unresolvable placeholders */);
>>>>>>> d317fcf2

        List<Resource> newList = new ArrayList<>(resources.size());
        for (Resource resource : resources) {
            try (InputStream in = resource.getInputStream()) {
                String txt = StreamUtils.copyToString(in, properties.getSqlScriptEncoding());

                String filteredTxt = placeholderReplacer.replacePlaceholders(txt, preLiquibasePlaceholderResolver);
                if (!filteredTxt.equals(txt)) {
                    logger.debug("SQL script {} before replacement variable substitution : {}", resource, txt);
                    logger.debug("SQL script {} after replacement variable substitution : {}", resource, filteredTxt);
                } else {
                    logger.debug("No replacement variables are in {}. Using the SQL script as-is.", resource);
                }
                newList.add(new StringShadowResource(filteredTxt, resource, properties.getSqlScriptEncoding()));
            } catch (IOException ex) {
                throw new SqlScriptReadError(format("Could not read SQL script file \"%s into memory", resource), ex);
            } catch (IllegalArgumentException ex) {
                throw new SqlScriptVarError(format("Could not replace variables in script file \"%s\"", resource), ex);
            }
        }
        return newList;
    }

    private void runScripts() throws ScriptException {
        List<Resource> resources = filteredResources;
        if (resources.isEmpty()) {
            return;
        }

        resources.stream().forEach(resource -> logger.info("PreLiquibase: Executing SQL scripts : {}", resource));

        ResourceDatabasePopulator populator = new ResourceDatabasePopulator();
        populator.setContinueOnError(properties.isContinueOnError());
        populator.setSeparator(properties.getSeparator());
        if (nonNull(properties.getSqlScriptEncoding())) {
            populator.setSqlScriptEncoding(properties.getSqlScriptEncoding().name());
        }

        resources.forEach(populator::addScript);
        DatabasePopulatorUtils.execute(populator, dataSource);
    }

    /**
     * PlaceholderResolver which can optionally use a backup property in-lieu of
     * another property if that property isn't available.
     */
    private static class PreLiquibasePlaceholderResolver implements PlaceholderResolver {

        private final Environment environment;
        private final Map<String, String> defaults;

        public PreLiquibasePlaceholderResolver(Environment environment, Map<String, String> defaults) {
            this.environment = environment;
            this.defaults = defaults;
        }

        @Override
        public String resolvePlaceholder(String placeholderName) {
            if (environment == null) {
                return null;
            }
            String val = environment.getProperty(placeholderName);

            if (val == null && defaults != null && defaults.containsKey(placeholderName)) {
                val = environment.getProperty(defaults.get(placeholderName));
            }
            return val;
        }
    }

    /**
     * Spring {@link Resource} where the content is a string.
     *
     * <p>
     * The object also wraps an {@code originalResource} which answers all
     * methods related to information (for example {@link Resource#getDescription()},
     * {@link Resource#getURL()}, etc). In short, the implementation shadows a
     * Resource which may originally have lived in the file system or on an URL,
     * but which now lives in-memory as a string.
     *
     * <p>
     * Note that this class was designed to fit a very specific use-case. It may
     * not fit yours.
     *
     * @author lbruun
     */
    static class StringShadowResource implements Resource {

        private final String content;
        private final Resource originalResource;
        private final Charset encoding;

        /**
         * Creates an instance of StringShadowResource.
         *
         * @param content          the content of the Resource.
         * @param originalResource the original resource from where
         *                         {@code content} originates.
         * @param encoding         used when the {@code content} is translated into an
         *                         InputStream.
         */
        public StringShadowResource(String content, Resource originalResource, Charset encoding) {
            this.content = content;
            this.originalResource = originalResource;
            this.encoding = encoding;
        }

        @Override
        public boolean exists() {
            return true;
        }

        @Override
        public URL getURL() throws IOException {
            return originalResource.getURL();
        }

        @Override
        public URI getURI() throws IOException {
            return originalResource.getURI();
        }

        @Override
        public File getFile() throws IOException {
            throw new UnsupportedOperationException("Not supported.");
        }

        @Override
        public long contentLength() throws IOException {
            return content.getBytes(encoding).length;
        }

        @Override
        public long lastModified() throws IOException {
            throw new UnsupportedOperationException("Not supported.");
        }

        @Override
        public Resource createRelative(String relativePath) throws IOException {
            throw new UnsupportedOperationException("Not supported.");
        }

        @Override
        public String getFilename() {
            return originalResource.getFilename();
        }

        @Override
        public String getDescription() {
            return originalResource.getDescription();
        }

        @Override
        public InputStream getInputStream() throws IOException {
            return new ByteArrayInputStream(content.getBytes(encoding));
        }

        @Override
        public String toString() {
            return getDescription();
        }
    }
}<|MERGE_RESOLUTION|>--- conflicted
+++ resolved
@@ -1,17 +1,15 @@
 /*
  * Copyright 2021 lbruun.net.
  *
- * Licensed under the Apache License, Version 2.0 (the "License");
- * you may not use this file except in compliance with the License.
- * You may obtain a copy of the License at
- *
- *      http://www.apache.org/licenses/LICENSE-2.0
- *
- * Unless required by applicable law or agreed to in writing, software
- * distributed under the License is distributed on an "AS IS" BASIS,
- * WITHOUT WARRANTIES OR CONDITIONS OF ANY KIND, either express or implied.
- * See the License for the specific language governing permissions and
- * limitations under the License.
+ * Licensed under the Apache License, Version 2.0 (the "License"); you may not use this file except
+ * in compliance with the License. You may obtain a copy of the License at
+ *
+ * http://www.apache.org/licenses/LICENSE-2.0
+ *
+ * Unless required by applicable law or agreed to in writing, software distributed under the License
+ * is distributed on an "AS IS" BASIS, WITHOUT WARRANTIES OR CONDITIONS OF ANY KIND, either express
+ * or implied. See the License for the specific language governing permissions and limitations under
+ * the License.
  */
 package net.lbruun.springboot.preliquibase;
 
@@ -21,10 +19,6 @@
 import static org.springframework.beans.factory.config.PlaceholderConfigurerSupport.DEFAULT_PLACEHOLDER_PREFIX;
 import static org.springframework.beans.factory.config.PlaceholderConfigurerSupport.DEFAULT_PLACEHOLDER_SUFFIX;
 import static org.springframework.beans.factory.config.PlaceholderConfigurerSupport.DEFAULT_VALUE_SEPARATOR;
-<<<<<<< HEAD
-=======
-
->>>>>>> d317fcf2
 import java.io.ByteArrayInputStream;
 import java.io.File;
 import java.io.IOException;
@@ -40,6 +34,7 @@
 import org.slf4j.Logger;
 import org.slf4j.LoggerFactory;
 import org.springframework.core.env.Environment;
+import org.springframework.core.io.DefaultResourceLoader;
 import org.springframework.core.io.Resource;
 import org.springframework.jdbc.datasource.init.DatabasePopulatorUtils;
 import org.springframework.jdbc.datasource.init.ResourceDatabasePopulator;
@@ -50,29 +45,12 @@
 import net.lbruun.springboot.preliquibase.PreLiquibaseException.SqlScriptReadError;
 import net.lbruun.springboot.preliquibase.PreLiquibaseException.SqlScriptVarError;
 
-import javax.sql.DataSource;
-
-import org.slf4j.Logger;
-import org.slf4j.LoggerFactory;
-import org.springframework.core.env.Environment;
-import org.springframework.core.io.DefaultResourceLoader;
-import org.springframework.core.io.Resource;
-import org.springframework.jdbc.datasource.init.DatabasePopulatorUtils;
-import org.springframework.jdbc.datasource.init.ResourceDatabasePopulator;
-import org.springframework.jdbc.datasource.init.ScriptException;
-import org.springframework.util.PropertyPlaceholderHelper;
-import org.springframework.util.PropertyPlaceholderHelper.PlaceholderResolver;
-import org.springframework.util.StreamUtils;
-
-import net.lbruun.springboot.preliquibase.PreLiquibaseException.SqlScriptReadError;
-import net.lbruun.springboot.preliquibase.PreLiquibaseException.SqlScriptVarError;
-
 /**
  * DataSource initializer for Pre-Liquibase module.
  *
  * <p>
- * This class locates and executes SQL scripts against a DataSource. It is meant
- * as a companion to Liquibase.
+ * This class locates and executes SQL scripts against a DataSource. It is meant as a companion to
+ * Liquibase.
  *
  * <p>
  * The SQL scripts to be executed are specified via the
@@ -80,346 +58,339 @@
  * configuration property.
  *
  * <p>
- * Prior to execution the SQL scripts are 'filtered through the environment'.
- * This means that placeholders in the SQL scripts on the form {@code ${propertname}}
- * or {@code ${propertname:defaultvalue}} are replaced with the appropriate
- * value from the
- * <a href="https://docs.spring.io/spring-framework/docs/current/javadoc-api/org/springframework/core/env/Environment.html">Spring Environment</a>.
+ * Prior to execution the SQL scripts are 'filtered through the environment'. This means that
+ * placeholders in the SQL scripts on the form {@code ${propertname}} or
+ * {@code ${propertname:defaultvalue}} are replaced with the appropriate value from the <a href=
+ * "https://docs.spring.io/spring-framework/docs/current/javadoc-api/org/springframework/core/env/Environment.html">Spring
+ * Environment</a>.
  *
  * @author lbruun
  */
 public class PreLiquibase {
 
-    // Credit:
-    // Originally this class was heavily "inspired" (read: copied from) the
-    // org.springframework.boot.autoconfigure.jdbc.DataSourceInitializer class.
-    // However, over time, the two now have much less in common.
-
-    private static final Logger logger = LoggerFactory.getLogger(PreLiquibase.class);
-
-    private final DataSource dataSource;
-    private final PreLiquibaseProperties properties;
+  // Credit:
+  // Originally this class was heavily "inspired" (read: copied from) the
+  // org.springframework.boot.autoconfigure.jdbc.DataSourceInitializer class.
+  // However, over time, the two now have much less in common.
+
+  private static final Logger logger = LoggerFactory.getLogger(PreLiquibase.class);
+
+  private final DataSource dataSource;
+  private final PreLiquibaseProperties properties;
+  private final Environment environment;
+  private List<Resource> filteredResources;
+  private boolean hasExecutedScripts;
+  private volatile boolean hasExecuted = false;
+
+  /**
+   * Create a new instance with the {@link DataSource} to initialize and its matching
+   * {@link PreLiquibaseProperties configuration}.
+   *
+   * @param environment the source for placeholder substitution in SQL scripts
+   * @param dataSource the JDBC datasource to initialize
+   * @param properties configuration for the Pre-Liquibase module
+   * @param resourceLoader the resource loader to use for locating (and loading) SQL scripts. Can be
+   *        null. This is typically your {@code ApplicationContext}. If {@code null} then a
+   *        {@link DefaultResourceLoader} is used.
+   */
+  public PreLiquibase(Environment environment, DataSource dataSource,
+      PreLiquibaseProperties properties) {
+    this.environment = environment;
+    this.dataSource = dataSource;
+    this.properties = properties;
+    properties.setDataSource(dataSource);
+  }
+
+  /**
+   * Executes PreLiquibase.
+   *
+   * @throws PreLiquibaseException.ResolveDbPlatformError if there are errors while determining the
+   *         type of database platform.
+   * @throws PreLiquibaseException.SqlScriptReadError if SQL script cannot be read (as part of the
+   *         variable substitution process)
+   * @throws PreLiquibaseException.SqlScriptVarError if placeholder variables in a SQL script cannot
+   *         be resolved or if there are circular references in these placeholders.
+   * @throws PreLiquibaseException.SqlScriptRefError if a SQL script specified in the
+   *         {@link PreLiquibaseProperties#setSqlScriptReferences(java.util.List)
+   *         sqlScriptReferences} property cannot be found.
+   * @throws org.springframework.jdbc.datasource.init.ScriptException (or subclass) if there are
+   *         script execution errors. In case of a SQL error the {@code ScriptException} will wrap
+   *         an exception of type {@link java.sql.SQLException SQLException}.
+   */
+  public synchronized void execute() {
+    if (!hasExecuted) {
+      hasExecuted = true;
+      filteredResources = getFilteredResources(properties.getScripts());
+      hasExecutedScripts = executeSQLScripts();
+    }
+  }
+
+  /**
+   * Gets the DataSource used by PreLiquibase.
+   *
+   * @return datasource
+   */
+  public DataSource getDataSource() {
+    return dataSource;
+  }
+
+  // TODO check if still usefull
+  /**
+   * Gets the SQL scripts executed by PreLiquibase. (these are the "raw" SQL scripts, meaning
+   * <i>before</i> substitution of variables in the script)
+   *
+   * @return sql scripts
+   */
+  public List<Resource> getUnfilteredResources() {
+    return properties.getScripts();
+  }
+
+  /**
+   * Gets the SQL scripts executed by PreLiquibase. (these are the "filtered" SQL scripts, meaning
+   * <i>after</i> substitution of variables in the script)
+   *
+   * @return sql scripts
+   */
+  public List<Resource> getFilteredResources() {
+    if (!hasExecuted) {
+      throw PreLiquibaseException.UninitializedError.DEFAULT;
+    }
+    return filteredResources;
+  }
+
+  /**
+   * Gets the resolved {@code dbPlatformCode} as used by PreLiquibase. This can either be a value
+   * which PreLiquibase has decided based on auto-detection of the database platform in use, or it
+   * can be a value which was set explicitly by the user via the
+   * {@link PreLiquibaseProperties#setDbPlatformCode(java.lang.String) dbPlatformCode} property.
+   *
+   * @return database platform code
+   */
+  public String getDbPlatformCode() {
+    return properties.getDbPlatformCode();
+  }
+
+  /**
+   * Indicates if PreLiquibase has actually executed some SQL script(s) or not. Reasons why nothing
+   * was executed are one of the following:
+   * <ul>
+   * <li>{@link PreLiquibaseProperties} {@code enabled} property was false.</li>
+   * <li>No SQL files were found to execute.</li>
+   * </ul>
+   *
+   * @return true if at least one SQL script was executed (successfully or with error)
+   * @throws PreLiquibaseException.UninitializedError if the method is invoked prior to
+   *         {@link #execute()}.
+   */
+  public boolean hasExecutedScripts() {
+    if (!hasExecuted) {
+      throw PreLiquibaseException.UninitializedError.DEFAULT;
+    }
+    return hasExecutedScripts;
+  }
+
+  /**
+   * Execute SQL sql scripts if required.
+   *
+   * @return {@code true} if the SQL script was attempted executed.
+   */
+  private boolean executeSQLScripts() {
+
+    if (!properties.isEnabled()) {
+      logger.debug("Initialization disabled (not running SQL script)");
+      return false;
+    }
+    if (!filteredResources.isEmpty()) {
+      runScripts();
+      return true;
+    }
+    logger.debug("Pre-Liquibase disabled (no SQL script found)");
+    return false;
+  }
+
+  private List<Resource> getFilteredResources(List<Resource> resources) {
+    if (resources == null || resources.isEmpty() || environment == null) {
+      return resources;
+    }
+
+    // In the following: If property 'spring.liquibase.liquibase-schema'
+    // isn't available then use property 'spring.liquibase.default-schema'
+    // instead. (Liquibase itself does the exact same thing)
+    // This means the SQL script can use property
+    // 'spring.liquibase.liquibase-schema'
+    // even if this property is not set.
+    Map<String, String> defaultsMapping = Stream.of(
+        new String[][] {{"spring.liquibase.liquibase-schema", "spring.liquibase.default-schema"},})
+        .collect(toMap(data -> data[0], data -> data[1]));
+
+    PreLiquibasePlaceholderResolver preLiquibasePlaceholderResolver =
+        new PreLiquibasePlaceholderResolver(environment, defaultsMapping);
+    PropertyPlaceholderHelper placeholderReplacer =
+        new PropertyPlaceholderHelper(DEFAULT_PLACEHOLDER_PREFIX, DEFAULT_PLACEHOLDER_SUFFIX,
+            DEFAULT_VALUE_SEPARATOR, false /* error on unresolvable placeholders */);
+
+    List<Resource> newList = new ArrayList<>(resources.size());
+    for (Resource resource : resources) {
+      try (InputStream in = resource.getInputStream()) {
+        String txt = StreamUtils.copyToString(in, properties.getSqlScriptEncoding());
+
+        String filteredTxt =
+            placeholderReplacer.replacePlaceholders(txt, preLiquibasePlaceholderResolver);
+        if (!filteredTxt.equals(txt)) {
+          logger.debug("SQL script {} before replacement variable substitution : {}", resource,
+              txt);
+          logger.debug("SQL script {} after replacement variable substitution : {}", resource,
+              filteredTxt);
+        } else {
+          logger.debug("No replacement variables are in {}. Using the SQL script as-is.", resource);
+        }
+        newList.add(
+            new StringShadowResource(filteredTxt, resource, properties.getSqlScriptEncoding()));
+      } catch (IOException ex) {
+        throw new SqlScriptReadError(
+            format("Could not read SQL script file \"%s into memory", resource), ex);
+      } catch (IllegalArgumentException ex) {
+        throw new SqlScriptVarError(
+            format("Could not replace variables in script file \"%s\"", resource), ex);
+      }
+    }
+    return newList;
+  }
+
+  private void runScripts() throws ScriptException {
+    List<Resource> resources = filteredResources;
+    if (resources.isEmpty()) {
+      return;
+    }
+
+    resources.stream()
+        .forEach(resource -> logger.info("PreLiquibase: Executing SQL scripts : {}", resource));
+
+    ResourceDatabasePopulator populator = new ResourceDatabasePopulator();
+    populator.setContinueOnError(properties.isContinueOnError());
+    populator.setSeparator(properties.getSeparator());
+    if (nonNull(properties.getSqlScriptEncoding())) {
+      populator.setSqlScriptEncoding(properties.getSqlScriptEncoding().name());
+    }
+
+    resources.forEach(populator::addScript);
+    DatabasePopulatorUtils.execute(populator, dataSource);
+  }
+
+  /**
+   * PlaceholderResolver which can optionally use a backup property in-lieu of another property if
+   * that property isn't available.
+   */
+  private static class PreLiquibasePlaceholderResolver implements PlaceholderResolver {
+
     private final Environment environment;
-    private List<Resource> filteredResources;
-    private boolean hasExecutedScripts;
-    private volatile boolean hasExecuted = false;
+    private final Map<String, String> defaults;
+
+    public PreLiquibasePlaceholderResolver(Environment environment, Map<String, String> defaults) {
+      this.environment = environment;
+      this.defaults = defaults;
+    }
+
+    @Override
+    public String resolvePlaceholder(String placeholderName) {
+      if (environment == null) {
+        return null;
+      }
+      String val = environment.getProperty(placeholderName);
+
+      if (val == null && defaults != null && defaults.containsKey(placeholderName)) {
+        val = environment.getProperty(defaults.get(placeholderName));
+      }
+      return val;
+    }
+  }
+
+  /**
+   * Spring {@link Resource} where the content is a string.
+   *
+   * <p>
+   * The object also wraps an {@code originalResource} which answers all methods related to
+   * information (for example {@link Resource#getDescription()}, {@link Resource#getURL()}, etc). In
+   * short, the implementation shadows a Resource which may originally have lived in the file system
+   * or on an URL, but which now lives in-memory as a string.
+   *
+   * <p>
+   * Note that this class was designed to fit a very specific use-case. It may not fit yours.
+   *
+   * @author lbruun
+   */
+  static class StringShadowResource implements Resource {
+
+    private final String content;
+    private final Resource originalResource;
+    private final Charset encoding;
 
     /**
-     * Create a new instance with the {@link DataSource} to initialize and its
-     * matching {@link PreLiquibaseProperties configuration}.
+     * Creates an instance of StringShadowResource.
      *
-     * @param environment    the source for placeholder substitution in SQL scripts
-     * @param dataSource     the JDBC datasource to initialize
-     * @param properties     configuration for the Pre-Liquibase module
-     * @param resourceLoader the resource loader to use for locating (and
-     *                       loading) SQL scripts. Can be null. This is typically your {@code ApplicationContext}.
-     *                       If {@code null} then a {@link DefaultResourceLoader} is used.
+     * @param content the content of the Resource.
+     * @param originalResource the original resource from where {@code content} originates.
+     * @param encoding used when the {@code content} is translated into an InputStream.
      */
-    public PreLiquibase(Environment environment, DataSource dataSource, PreLiquibaseProperties properties) {
-        this.environment = environment;
-        this.dataSource = dataSource;
-        this.properties = properties;
-        properties.setDataSource(dataSource);
-    }
-
-    /**
-     * Executes PreLiquibase.
-     *
-     * @throws PreLiquibaseException.ResolveDbPlatformError             if there are errors
-     *                                                                  while determining the type of database platform.
-     * @throws PreLiquibaseException.SqlScriptReadError                 if SQL script cannot be read
-     *                                                                  (as part of the variable substitution process)
-     * @throws PreLiquibaseException.SqlScriptVarError                  if placeholder variables in
-     *                                                                  a SQL script cannot be resolved or if there are circular references in these
-     *                                                                  placeholders.
-     * @throws PreLiquibaseException.SqlScriptRefError                  if a SQL script specified
-     *                                                                  in the {@link PreLiquibaseProperties#setSqlScriptReferences(java.util.List) sqlScriptReferences}
-     *                                                                  property cannot be found.
-     * @throws org.springframework.jdbc.datasource.init.ScriptException (or subclass) if there
-     *                                                                  are script execution errors. In case of a SQL error the {@code ScriptException}
-     *                                                                  will wrap an exception of type {@link java.sql.SQLException SQLException}.
-     */
-    public synchronized void execute() {
-        if (!hasExecuted) {
-            hasExecuted = true;
-            filteredResources = getFilteredResources(properties.getScripts());
-            hasExecutedScripts = executeSQLScripts();
-        }
-    }
-
-    /**
-     * Gets the DataSource used by PreLiquibase.
-     *
-     * @return datasource
-     */
-    public DataSource getDataSource() {
-        return dataSource;
-    }
-
-    // TODO check if still usefull
-    /**
-     * Gets the SQL scripts executed by PreLiquibase.
-     * (these are the "raw" SQL scripts, meaning <i>before</i> substitution
-     * of variables in the script)
-     *
-     * @return sql scripts
-     */
-    public List<Resource> getUnfilteredResources() {
-        return properties.getScripts();
-    }
-
-    /**
-     * Gets the SQL scripts executed by PreLiquibase.
-     * (these are the "filtered" SQL scripts, meaning <i>after</i> substitution
-     * of variables in the script)
-     *
-     * @return sql scripts
-     */
-    public List<Resource> getFilteredResources() {
-        if (!hasExecuted) {
-            throw PreLiquibaseException.UninitializedError.DEFAULT;
-        }
-        return filteredResources;
-    }
-
-    /**
-     * Gets the resolved {@code dbPlatformCode} as used by PreLiquibase. This can
-     * either be a value which PreLiquibase has decided based on auto-detection
-     * of the database platform in use, or it can be a value which was set
-     * explicitly by the user via the {@link PreLiquibaseProperties#setDbPlatformCode(java.lang.String)
-     * dbPlatformCode} property.
-     *
-     * @return database platform code
-     */
-    public String getDbPlatformCode() {
-        return properties.getDbPlatformCode();
-    }
-
-    /**
-     * Indicates if PreLiquibase has actually executed some SQL script(s) or not.
-     * Reasons why nothing was executed are one of the following:
-     * <ul>
-     *   <li>{@link PreLiquibaseProperties} {@code enabled} property was false.</li>
-     *   <li>No SQL files were found to execute.</li>
-     * </ul>
-     *
-     * @return true if at least one SQL script was executed (successfully or with error)
-     */
-    public boolean hasExecutedScripts() {
-        if (!hasExecuted) {
-            throw PreLiquibaseException.UninitializedError.DEFAULT;
-        }
-        return hasExecutedScripts;
-    }
-
-    /**
-     * Execute SQL sql scripts if required.
-     *
-     * @return {@code true} if the SQL script was attempted executed.
-<<<<<<< HEAD
-     * @throws ScriptException (or subclass) if a SQL script file cannot be read or there's
-     *                            a SQL execution error.
-     */
-    private boolean executeSQLScripts() {
-=======
-     */
-    private boolean executeSQLScripts() {
-
->>>>>>> d317fcf2
-        if (!properties.isEnabled()) {
-            logger.debug("Initialization disabled (not running SQL script)");
-            return false;
-        }
-        if (!filteredResources.isEmpty()) {
-            runScripts();
-            return true;
-        }
-        logger.debug("Pre-Liquibase disabled (no SQL script found)");
-        return false;
-    }
-
-    private List<Resource> getFilteredResources(List<Resource> resources) {
-        if (resources == null || resources.isEmpty() || environment == null) {
-            return resources;
-        }
-
-        // In the following: If property 'spring.liquibase.liquibase-schema'
-        // isn't available then use property 'spring.liquibase.default-schema'
-        // instead. (Liquibase itself does the exact same thing)
-        // This means the SQL script can use property
-        // 'spring.liquibase.liquibase-schema'
-        // even if this property is not set.
-<<<<<<< HEAD
-        Map<String, String> defaultsMapping = Stream.of(new String[][] {{"spring.liquibase.liquibase-schema", "spring.liquibase.default-schema"},}).collect(toMap(data -> data[0], data -> data[1]));
-
-        PreLiquibasePlaceholderResolver preLiquibasePlaceholderResolver = new PreLiquibasePlaceholderResolver(environment, defaultsMapping);
-        PropertyPlaceholderHelper placeholderReplacer = new PropertyPlaceholderHelper(DEFAULT_PLACEHOLDER_PREFIX, DEFAULT_PLACEHOLDER_SUFFIX, DEFAULT_VALUE_SEPARATOR, false // error on unresolvable placeholders);
-=======
-        Map<String, String> defaultsMapping = Stream.of(new String[][] { { "spring.liquibase.liquibase-schema", "spring.liquibase.default-schema" }, }).collect(toMap(data -> data[0], data -> data[1]));
-
-        PreLiquibasePlaceholderResolver preLiquibasePlaceholderResolver = new PreLiquibasePlaceholderResolver(environment, defaultsMapping);
-        PropertyPlaceholderHelper placeholderReplacer = new PropertyPlaceholderHelper(DEFAULT_PLACEHOLDER_PREFIX, DEFAULT_PLACEHOLDER_SUFFIX, DEFAULT_VALUE_SEPARATOR, false /* error on unresolvable placeholders */);
->>>>>>> d317fcf2
-
-        List<Resource> newList = new ArrayList<>(resources.size());
-        for (Resource resource : resources) {
-            try (InputStream in = resource.getInputStream()) {
-                String txt = StreamUtils.copyToString(in, properties.getSqlScriptEncoding());
-
-                String filteredTxt = placeholderReplacer.replacePlaceholders(txt, preLiquibasePlaceholderResolver);
-                if (!filteredTxt.equals(txt)) {
-                    logger.debug("SQL script {} before replacement variable substitution : {}", resource, txt);
-                    logger.debug("SQL script {} after replacement variable substitution : {}", resource, filteredTxt);
-                } else {
-                    logger.debug("No replacement variables are in {}. Using the SQL script as-is.", resource);
-                }
-                newList.add(new StringShadowResource(filteredTxt, resource, properties.getSqlScriptEncoding()));
-            } catch (IOException ex) {
-                throw new SqlScriptReadError(format("Could not read SQL script file \"%s into memory", resource), ex);
-            } catch (IllegalArgumentException ex) {
-                throw new SqlScriptVarError(format("Could not replace variables in script file \"%s\"", resource), ex);
-            }
-        }
-        return newList;
-    }
-
-    private void runScripts() throws ScriptException {
-        List<Resource> resources = filteredResources;
-        if (resources.isEmpty()) {
-            return;
-        }
-
-        resources.stream().forEach(resource -> logger.info("PreLiquibase: Executing SQL scripts : {}", resource));
-
-        ResourceDatabasePopulator populator = new ResourceDatabasePopulator();
-        populator.setContinueOnError(properties.isContinueOnError());
-        populator.setSeparator(properties.getSeparator());
-        if (nonNull(properties.getSqlScriptEncoding())) {
-            populator.setSqlScriptEncoding(properties.getSqlScriptEncoding().name());
-        }
-
-        resources.forEach(populator::addScript);
-        DatabasePopulatorUtils.execute(populator, dataSource);
-    }
-
-    /**
-     * PlaceholderResolver which can optionally use a backup property in-lieu of
-     * another property if that property isn't available.
-     */
-    private static class PreLiquibasePlaceholderResolver implements PlaceholderResolver {
-
-        private final Environment environment;
-        private final Map<String, String> defaults;
-
-        public PreLiquibasePlaceholderResolver(Environment environment, Map<String, String> defaults) {
-            this.environment = environment;
-            this.defaults = defaults;
-        }
-
-        @Override
-        public String resolvePlaceholder(String placeholderName) {
-            if (environment == null) {
-                return null;
-            }
-            String val = environment.getProperty(placeholderName);
-
-            if (val == null && defaults != null && defaults.containsKey(placeholderName)) {
-                val = environment.getProperty(defaults.get(placeholderName));
-            }
-            return val;
-        }
-    }
-
-    /**
-     * Spring {@link Resource} where the content is a string.
-     *
-     * <p>
-     * The object also wraps an {@code originalResource} which answers all
-     * methods related to information (for example {@link Resource#getDescription()},
-     * {@link Resource#getURL()}, etc). In short, the implementation shadows a
-     * Resource which may originally have lived in the file system or on an URL,
-     * but which now lives in-memory as a string.
-     *
-     * <p>
-     * Note that this class was designed to fit a very specific use-case. It may
-     * not fit yours.
-     *
-     * @author lbruun
-     */
-    static class StringShadowResource implements Resource {
-
-        private final String content;
-        private final Resource originalResource;
-        private final Charset encoding;
-
-        /**
-         * Creates an instance of StringShadowResource.
-         *
-         * @param content          the content of the Resource.
-         * @param originalResource the original resource from where
-         *                         {@code content} originates.
-         * @param encoding         used when the {@code content} is translated into an
-         *                         InputStream.
-         */
-        public StringShadowResource(String content, Resource originalResource, Charset encoding) {
-            this.content = content;
-            this.originalResource = originalResource;
-            this.encoding = encoding;
-        }
-
-        @Override
-        public boolean exists() {
-            return true;
-        }
-
-        @Override
-        public URL getURL() throws IOException {
-            return originalResource.getURL();
-        }
-
-        @Override
-        public URI getURI() throws IOException {
-            return originalResource.getURI();
-        }
-
-        @Override
-        public File getFile() throws IOException {
-            throw new UnsupportedOperationException("Not supported.");
-        }
-
-        @Override
-        public long contentLength() throws IOException {
-            return content.getBytes(encoding).length;
-        }
-
-        @Override
-        public long lastModified() throws IOException {
-            throw new UnsupportedOperationException("Not supported.");
-        }
-
-        @Override
-        public Resource createRelative(String relativePath) throws IOException {
-            throw new UnsupportedOperationException("Not supported.");
-        }
-
-        @Override
-        public String getFilename() {
-            return originalResource.getFilename();
-        }
-
-        @Override
-        public String getDescription() {
-            return originalResource.getDescription();
-        }
-
-        @Override
-        public InputStream getInputStream() throws IOException {
-            return new ByteArrayInputStream(content.getBytes(encoding));
-        }
-
-        @Override
-        public String toString() {
-            return getDescription();
-        }
-    }
+    public StringShadowResource(String content, Resource originalResource, Charset encoding) {
+      this.content = content;
+      this.originalResource = originalResource;
+      this.encoding = encoding;
+    }
+
+    @Override
+    public boolean exists() {
+      return true;
+    }
+
+    @Override
+    public URL getURL() throws IOException {
+      return originalResource.getURL();
+    }
+
+    @Override
+    public URI getURI() throws IOException {
+      return originalResource.getURI();
+    }
+
+    @Override
+    public File getFile() throws IOException {
+      throw new UnsupportedOperationException("Not supported.");
+    }
+
+    @Override
+    public long contentLength() throws IOException {
+      return content.getBytes(encoding).length;
+    }
+
+    @Override
+    public long lastModified() throws IOException {
+      throw new UnsupportedOperationException("Not supported.");
+    }
+
+    @Override
+    public Resource createRelative(String relativePath) throws IOException {
+      throw new UnsupportedOperationException("Not supported.");
+    }
+
+    @Override
+    public String getFilename() {
+      return originalResource.getFilename();
+    }
+
+    @Override
+    public String getDescription() {
+      return originalResource.getDescription();
+    }
+
+    @Override
+    public InputStream getInputStream() throws IOException {
+      return new ByteArrayInputStream(content.getBytes(encoding));
+    }
+
+    @Override
+    public String toString() {
+      return getDescription();
+    }
+  }
 }