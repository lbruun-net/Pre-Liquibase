--- conflicted
+++ resolved
@@ -5,7 +5,7 @@
  * you may not use this file except in compliance with the License.
  * You may obtain a copy of the License at
  *
- *      http://www.apache.org/licenses/LICENSE-2.0
+ * http://www.apache.org/licenses/LICENSE-2.0
  *
  * Unless required by applicable law or agreed to in writing, software
  * distributed under the License is distributed on an "AS IS" BASIS,
@@ -42,86 +42,86 @@
 @EnableConfigurationProperties({MedusaProperties.class})
 public class MedusaApplicationConfig {
 
-    /**
+  /**
      * Configuration for all of the application's persistence requirements. (in
      * our case this is two distinct data sources, which we call 'db1' and
      * 'db2')
-     */
-	public static class DatabaseConfiguration {
-
-        /**
+   */
+  public static class DatabaseConfiguration {
+
+    /**
          * Creates a {@code SpringLiquibase} object based on a DataSource and
          * LiquibaseProperties.
-         *
-         * <p>
-         * Adapted from
-         * https://github.com/spring-projects/spring-boot/blob/main/spring-boot-project/spring-boot-autoconfigure/src/main/java/org/springframework/boot/autoconfigure/liquibase/LiquibaseAutoConfiguration.java
-         */
-<<<<<<< HEAD
-		public static SpringLiquibase getSpringLiquibase(
-				DataSource dataSource,
-				LiquibaseProperties liquibaseProperties) {
-			SpringLiquibase liquibase = new SpringLiquibase();
-			liquibase.setDataSource(dataSource);
-			liquibase.setChangeLog(liquibaseProperties.getChangeLog());
-			liquibase.setClearCheckSums(liquibaseProperties.isClearChecksums());
-			liquibase.setContexts(liquibaseProperties.getContexts());
-			liquibase.setDefaultSchema(liquibaseProperties.getDefaultSchema());
-			liquibase.setLiquibaseSchema(liquibaseProperties.getLiquibaseSchema());
-			liquibase.setLiquibaseTablespace(liquibaseProperties.getLiquibaseTablespace());
-			liquibase.setDatabaseChangeLogTable(liquibaseProperties.getDatabaseChangeLogTable());
-			liquibase.setDatabaseChangeLogLockTable(liquibaseProperties.getDatabaseChangeLogLockTable());
-			liquibase.setDropFirst(liquibaseProperties.isDropFirst());
-			liquibase.setShouldRun(liquibaseProperties.isEnabled());
-			liquibase.setLabelFilter(liquibaseProperties.getLabelFilter());
-			liquibase.setChangeLogParameters(liquibaseProperties.getParameters());
-			liquibase.setRollbackFile(liquibaseProperties.getRollbackFile());
-			liquibase.setTestRollbackOnUpdate(liquibaseProperties.isTestRollbackOnUpdate());
-			liquibase.setTag(liquibaseProperties.getTag());
-			return liquibase; // Liquibase will fire as part of afterPropertiesSet() method on SpringLiquibase object
-		}
-
-		// Utility methods for Spring Boot JPA setup
-		private static EntityManagerFactoryBuilder createEntityManagerFactoryBuilder(JpaProperties jpaProperties) {
-			JpaVendorAdapter jpaVendorAdapter = createJpaVendorAdapter(jpaProperties);
-			return new EntityManagerFactoryBuilder(jpaVendorAdapter, jpaProperties.getProperties(), null);
-		}
-
-		private static JpaVendorAdapter createJpaVendorAdapter(JpaProperties jpaProperties) {
-			HibernateJpaVendorAdapter hibernateJpaVendorAdapter = new HibernateJpaVendorAdapter();
-			hibernateJpaVendorAdapter.getJpaPropertyMap().putAll(jpaProperties.getProperties());
-			return hibernateJpaVendorAdapter;
-		}
-
-		@Configuration(proxyBeanMethods = false)
-		@EnableJpaRepositories(basePackageClasses = {net.lbruun.springboot.preliquibase.example.jpa.db1.Person.class},
-				entityManagerFactoryRef = "db1EntityManagerFactory",
-				transactionManagerRef = "db1TransactionManager")
-		public static class Db1DataSourceConfiguration {
-
-			@Bean
-			@ConfigurationProperties("persistence.datasource.db1")
-			DataSourceProperties db1DataSourceProperties() {
-				Class<?>[] name = {String.class}; // TODO check if useful
-				return new DataSourceProperties();
-			}
-
-			@Bean
-			@ConfigurationProperties("persistence.datasource.poolconfig.db1")
-			DataSource db1DataSource(
-					@Qualifier("db1DataSourceProperties") DataSourceProperties dataSourceProperties) {
-				return dataSourceProperties.initializeDataSourceBuilder().build();
-			}
-
-			@Bean
-			@ConfigurationProperties("persistence.preliquibase.db1")
-			PreLiquibaseProperties db1PreLiquibaseProperties() {
-				return new PreLiquibaseProperties();
-			}
+     *
+     * <p>
+     * Adapted from
+     * https://github.com/spring-projects/spring-boot/blob/main/spring-boot-project/spring-boot-autoconfigure/src/main/java/org/springframework/boot/autoconfigure/liquibase/LiquibaseAutoConfiguration.java
+     */
+    public static SpringLiquibase getSpringLiquibase(DataSource dataSource,
+        LiquibaseProperties liquibaseProperties) {
+      SpringLiquibase liquibase = new SpringLiquibase();
+      liquibase.setDataSource(dataSource);
+      liquibase.setChangeLog(liquibaseProperties.getChangeLog());
+      liquibase.setClearCheckSums(liquibaseProperties.isClearChecksums());
+      liquibase.setContexts(liquibaseProperties.getContexts());
+      liquibase.setDefaultSchema(liquibaseProperties.getDefaultSchema());
+      liquibase.setLiquibaseSchema(liquibaseProperties.getLiquibaseSchema());
+      liquibase.setLiquibaseTablespace(liquibaseProperties.getLiquibaseTablespace());
+      liquibase.setDatabaseChangeLogTable(liquibaseProperties.getDatabaseChangeLogTable());
+      liquibase.setDatabaseChangeLogLockTable(liquibaseProperties.getDatabaseChangeLogLockTable());
+      liquibase.setDropFirst(liquibaseProperties.isDropFirst());
+      liquibase.setShouldRun(liquibaseProperties.isEnabled());
+      liquibase.setLabelFilter(liquibaseProperties.getLabelFilter());
+      liquibase.setChangeLogParameters(liquibaseProperties.getParameters());
+      liquibase.setRollbackFile(liquibaseProperties.getRollbackFile());
+      liquibase.setTestRollbackOnUpdate(liquibaseProperties.isTestRollbackOnUpdate());
+      liquibase.setTag(liquibaseProperties.getTag());
+      return liquibase; // Liquibase will fire as part of afterPropertiesSet() method on
+                        // SpringLiquibase object
+    }
+
+    // Utility methods for Spring Boot JPA setup
+    private static EntityManagerFactoryBuilder createEntityManagerFactoryBuilder(
+        JpaProperties jpaProperties) {
+      JpaVendorAdapter jpaVendorAdapter = createJpaVendorAdapter(jpaProperties);
+      return new EntityManagerFactoryBuilder(jpaVendorAdapter, jpaProperties.getProperties(), null);
+    }
+
+    private static JpaVendorAdapter createJpaVendorAdapter(JpaProperties jpaProperties) {
+      HibernateJpaVendorAdapter hibernateJpaVendorAdapter = new HibernateJpaVendorAdapter();
+      hibernateJpaVendorAdapter.getJpaPropertyMap().putAll(jpaProperties.getProperties());
+      return hibernateJpaVendorAdapter;
+    }
+
+    @Configuration(proxyBeanMethods = false)
+    @EnableJpaRepositories(
+        basePackageClasses = {net.lbruun.springboot.preliquibase.example.jpa.db1.Person.class},
+        entityManagerFactoryRef = "db1EntityManagerFactory",
+        transactionManagerRef = "db1TransactionManager")
+    public static class Db1DataSourceConfiguration {
+
+      @Bean
+      @ConfigurationProperties("persistence.datasource.db1")
+      DataSourceProperties db1DataSourceProperties() {
+        Class<?>[] name = {String.class}; // TODO check if useful
+        return new DataSourceProperties();
+      }
+
+      @Bean
+      @ConfigurationProperties("persistence.datasource.poolconfig.db1")
+      DataSource db1DataSource(
+          @Qualifier("db1DataSourceProperties") DataSourceProperties dataSourceProperties) {
+        return dataSourceProperties.initializeDataSourceBuilder().build();
+      }
+
+      @Bean
+      @ConfigurationProperties("persistence.preliquibase.db1")
+      PreLiquibaseProperties db1PreLiquibaseProperties() {
+        return new PreLiquibaseProperties();
+      }
 
       @Bean("db1PreLiquibase")
-      PreLiquibase db1PreLiquibase(
-          @Qualifier("db1DataSource") DataSource dataSource,
+      PreLiquibase db1PreLiquibase(@Qualifier("db1DataSource") DataSource dataSource,
           Environment environment,
           @Qualifier("db1PreLiquibaseProperties") PreLiquibaseProperties properties) {
 
@@ -138,8 +138,7 @@
 
       @Bean
       @DependsOn({"db1PreLiquibase"})
-      SpringLiquibase db1Liquibase(
-          @Qualifier("db1DataSource") DataSource dataSource,
+      SpringLiquibase db1Liquibase(@Qualifier("db1DataSource") DataSource dataSource,
           @Qualifier("db1LiquibaseProperties") LiquibaseProperties liquibaseProperties) {
         return getSpringLiquibase(dataSource, liquibaseProperties);
       }
@@ -156,11 +155,9 @@
           @Qualifier("db1DataSource") DataSource dataSource,
           @Qualifier("db1JpaProperties") JpaPropertiesEnchanced jpaProperties) {
         EntityManagerFactoryBuilder builder = createEntityManagerFactoryBuilder(jpaProperties);
-        return builder
-            .dataSource(dataSource)
+        return builder.dataSource(dataSource)
             .packages(net.lbruun.springboot.preliquibase.example.jpa.db1.Person.class)
-            .persistenceUnit(jpaProperties.getPersistenceUnitName())
-            .build();
+            .persistenceUnit(jpaProperties.getPersistenceUnitName()).build();
       }
 
       @Bean
@@ -242,193 +239,6 @@
           @Qualifier("db2EntityManagerFactory") LocalContainerEntityManagerFactoryBean entityManagerFactory) {
         return new JpaTransactionManager(entityManagerFactory.getObject());
       }
-=======
-        public static SpringLiquibase getSpringLiquibase(
-                DataSource dataSource,
-                LiquibaseProperties liquibaseProperties) {
-            SpringLiquibase liquibase = new SpringLiquibase();
-            liquibase.setDataSource(dataSource);
-            liquibase.setChangeLog(liquibaseProperties.getChangeLog());
-            liquibase.setClearCheckSums(liquibaseProperties.isClearChecksums());
-            liquibase.setContexts(liquibaseProperties.getContexts());
-            liquibase.setDefaultSchema(liquibaseProperties.getDefaultSchema());
-            liquibase.setLiquibaseSchema(liquibaseProperties.getLiquibaseSchema());
-            liquibase.setLiquibaseTablespace(liquibaseProperties.getLiquibaseTablespace());
-            liquibase.setDatabaseChangeLogTable(liquibaseProperties.getDatabaseChangeLogTable());
-            liquibase.setDatabaseChangeLogLockTable(liquibaseProperties.getDatabaseChangeLogLockTable());
-            liquibase.setDropFirst(liquibaseProperties.isDropFirst());
-            liquibase.setShouldRun(liquibaseProperties.isEnabled());
-            liquibase.setLabelFilter(liquibaseProperties.getLabelFilter());
-            liquibase.setChangeLogParameters(liquibaseProperties.getParameters());
-            liquibase.setRollbackFile(liquibaseProperties.getRollbackFile());
-            liquibase.setTestRollbackOnUpdate(liquibaseProperties.isTestRollbackOnUpdate());
-            liquibase.setTag(liquibaseProperties.getTag());
-            return liquibase; // Liquibase will fire as part of afterPropertiesSet() method on SpringLiquibase object
-        }
-
-        // Utility methods for Spring Boot JPA setup
-        private static EntityManagerFactoryBuilder createEntityManagerFactoryBuilder(JpaProperties jpaProperties) {
-            JpaVendorAdapter jpaVendorAdapter = createJpaVendorAdapter(jpaProperties);
-            return new EntityManagerFactoryBuilder(jpaVendorAdapter, jpaProperties.getProperties(), null);
-        }
-
-        private static JpaVendorAdapter createJpaVendorAdapter(JpaProperties jpaProperties) {
-            HibernateJpaVendorAdapter hibernateJpaVendorAdapter = new HibernateJpaVendorAdapter();
-            hibernateJpaVendorAdapter.getJpaPropertyMap().putAll(jpaProperties.getProperties());
-            return hibernateJpaVendorAdapter;
-        }
-
-        @Configuration(proxyBeanMethods = false)
-        @EnableJpaRepositories(basePackageClasses = {net.lbruun.springboot.preliquibase.example.jpa.db1.Person.class},
-                entityManagerFactoryRef = "db1EntityManagerFactory",
-                transactionManagerRef = "db1TransactionManager")
-        public static class Db1DataSourceConfiguration {
-
-            @Bean
-            @ConfigurationProperties("persistence.datasource.db1")
-            DataSourceProperties db1DataSourceProperties() {
-                Class<?>[] name = {String.class}; // TODO check if useful
-                return new DataSourceProperties();
-            }
-
-            @Bean
-            @ConfigurationProperties("persistence.datasource.poolconfig.db1")
-            DataSource db1DataSource(
-                    @Qualifier("db1DataSourceProperties") DataSourceProperties dataSourceProperties) {
-                return dataSourceProperties.initializeDataSourceBuilder().build();
-            }
-
-            @Bean
-            @ConfigurationProperties("persistence.preliquibase.db1")
-            PreLiquibaseProperties db1PreLiquibaseProperties() {
-                return new PreLiquibaseProperties();
-            }
-
-            @Bean("db1PreLiquibase")
-            PreLiquibase db1PreLiquibase(
-                    @Qualifier("db1DataSource") DataSource dataSource,
-                    Environment environment,
-                    @Qualifier("db1PreLiquibaseProperties") PreLiquibaseProperties properties) {
-
-                PreLiquibase preLiquibase = new PreLiquibase(environment, dataSource, properties);
-                preLiquibase.execute();
-                return preLiquibase;
-            }
-
-            @Bean
-            @ConfigurationProperties("persistence.liquibase.db1")
-            LiquibaseProperties db1LiquibaseProperties() {
-                return new LiquibaseProperties();
-            }
-
-            @Bean
-            @DependsOn({"db1PreLiquibase"})
-            SpringLiquibase db1Liquibase(
-                    @Qualifier("db1DataSource") DataSource dataSource,
-                    @Qualifier("db1LiquibaseProperties") LiquibaseProperties liquibaseProperties) {
-                return getSpringLiquibase(dataSource, liquibaseProperties);
-            }
-
-            @Bean
-            @ConfigurationProperties("persistence.jpa.db1")
-            JpaPropertiesEnchanced db1JpaProperties() {
-                return new JpaPropertiesEnchanced();
-            }
-
-            @Bean
-            @DependsOn({"db1Liquibase"})
-            LocalContainerEntityManagerFactoryBean db1EntityManagerFactory(
-                    @Qualifier("db1DataSource") DataSource dataSource,
-                    @Qualifier("db1JpaProperties") JpaPropertiesEnchanced jpaProperties) {
-                EntityManagerFactoryBuilder builder = createEntityManagerFactoryBuilder(jpaProperties);
-                return builder
-                        .dataSource(dataSource)
-                        .packages(net.lbruun.springboot.preliquibase.example.jpa.db1.Person.class)
-                        .persistenceUnit(jpaProperties.getPersistenceUnitName())
-                        .build();
-            }
-
-            @Bean
-            PlatformTransactionManager db1TransactionManager(
-                    @Qualifier("db1EntityManagerFactory") LocalContainerEntityManagerFactoryBean entityManagerFactory) {
-                return new JpaTransactionManager(entityManagerFactory.getObject());
-            }
-
-        }
-
-        @Configuration(proxyBeanMethods = false)
-        @EnableJpaRepositories(
-                basePackageClasses = {net.lbruun.springboot.preliquibase.example.jpa.db2.AppEvent.class},
-                entityManagerFactoryRef = "db2EntityManagerFactory",
-                transactionManagerRef = "db2TransactionManager")
-        public static class Db2DataSourceConfiguration {
-
-            @Bean
-            @ConfigurationProperties("persistence.datasource.db2")
-            DataSourceProperties db2DataSourceProperties() {
-                return new DataSourceProperties();
-            }
-
-            @Bean
-            @ConfigurationProperties("persistence.datasource.poolconfig.db2")
-            DataSource db2DataSource(
-                    @Qualifier("db2DataSourceProperties") DataSourceProperties dataSourceProperties) {
-                return dataSourceProperties.initializeDataSourceBuilder().build();
-            }
-
-            @Bean
-            @ConfigurationProperties("persistence.preliquibase.db2")
-            PreLiquibaseProperties db2PreLiquibaseProperties() {
-                return new PreLiquibaseProperties();
-            }
-
-            @Bean("db2PreLiquibase")
-            PreLiquibase db2PreLiquibase(@Qualifier("db2DataSource") DataSource dataSource,
-                    Environment environment,
-                    @Qualifier("db2PreLiquibaseProperties") PreLiquibaseProperties properties) {
-
-                PreLiquibase preLiquibase = new PreLiquibase(environment, dataSource, properties);
-                preLiquibase.execute();
-                return preLiquibase;
-            }
-
-            @Bean
-            @ConfigurationProperties("persistence.liquibase.db2")
-            LiquibaseProperties db2LiquibaseProperties() {
-                return new LiquibaseProperties();
-            }
-
-            @Bean
-            @DependsOn({"db2PreLiquibase"})
-            SpringLiquibase db2Liquibase(@Qualifier("db2DataSource") DataSource dataSource,
-                    @Qualifier("db2LiquibaseProperties") LiquibaseProperties liquibaseProperties) {
-                return getSpringLiquibase(dataSource, liquibaseProperties);
-            }
-
-            @Bean
-            @ConfigurationProperties("persistence.jpa.db2")
-            JpaPropertiesEnchanced db2JpaProperties() {
-                return new JpaPropertiesEnchanced();
-                }
-
-            @Bean
-            @DependsOn({"db2Liquibase"})
-            LocalContainerEntityManagerFactoryBean db2EntityManagerFactory(
-                    @Qualifier("db2DataSource") DataSource dataSource,
-                    @Qualifier("db2JpaProperties") JpaPropertiesEnchanced jpaProperties) {
-                EntityManagerFactoryBuilder builder = createEntityManagerFactoryBuilder(jpaProperties);
-                return builder.dataSource(dataSource)
-                        .packages(net.lbruun.springboot.preliquibase.example.jpa.db2.AppEvent.class)
-                        .persistenceUnit(jpaProperties.getPersistenceUnitName()).build();
-            }
-
-            @Bean
-            PlatformTransactionManager db2TransactionManager(
-                    @Qualifier("db2EntityManagerFactory") LocalContainerEntityManagerFactoryBean entityManagerFactory) {
-                return new JpaTransactionManager(entityManagerFactory.getObject());
-            }
-        }
->>>>>>> d317fcf2
     }
   }
 }